--- conflicted
+++ resolved
@@ -263,7 +263,6 @@
   optional int64 value = 2;
 }
 
-<<<<<<< HEAD
 /**
  * Description of the snapshot to take
  */
@@ -277,11 +276,12 @@
 	}
 	optional Type type = 4 [default = FLUSH];
 	optional int32 version = 5;
-=======
+}
+
 message EmptyMsg {
 }
 
 message LongMsg {
   required int64 longMsg = 1;
->>>>>>> 6657449e
+
 }