/**
 *
 * Licensed to the Apache Software Foundation (ASF) under one
 * or more contributor license agreements.  See the NOTICE file
 * distributed with this work for additional information
 * regarding copyright ownership.  The ASF licenses this file
 * to you under the Apache License, Version 2.0 (the
 * "License"); you may not use this file except in compliance
 * with the License.  You may obtain a copy of the License at
 *
 *     http://www.apache.org/licenses/LICENSE-2.0
 *
 * Unless required by applicable law or agreed to in writing, software
 * distributed under the License is distributed on an "AS IS" BASIS,
 * WITHOUT WARRANTIES OR CONDITIONS OF ANY KIND, either express or implied.
 * See the License for the specific language governing permissions and
 * limitations under the License.
 */
package org.apache.hadoop.hbase.mob;

import java.io.FileNotFoundException;
import java.io.IOException;
import java.net.InetSocketAddress;
import java.text.ParseException;
import java.text.SimpleDateFormat;
import java.util.ArrayList;
import java.util.Collection;
import java.util.Date;
import java.util.List;
import java.util.UUID;
import java.util.concurrent.RejectedExecutionException;
import java.util.concurrent.RejectedExecutionHandler;
import java.util.concurrent.SynchronousQueue;
import java.util.concurrent.ThreadPoolExecutor;
import java.util.concurrent.TimeUnit;

import org.apache.commons.logging.Log;
import org.apache.commons.logging.LogFactory;
import org.apache.hadoop.conf.Configuration;
import org.apache.hadoop.fs.FileStatus;
import org.apache.hadoop.fs.FileSystem;
import org.apache.hadoop.fs.Path;
import org.apache.hadoop.hbase.Cell;
import org.apache.hadoop.hbase.CellComparator;
import org.apache.hadoop.hbase.CellUtil;
import org.apache.hadoop.hbase.HColumnDescriptor;
import org.apache.hadoop.hbase.HConstants;
import org.apache.hadoop.hbase.HRegionInfo;
import org.apache.hadoop.hbase.HTableDescriptor;
import org.apache.hadoop.hbase.KeyValue;
import org.apache.hadoop.hbase.TableName;
import org.apache.hadoop.hbase.Tag;
import org.apache.hadoop.hbase.TagType;
import org.apache.hadoop.hbase.backup.HFileArchiver;
import org.apache.hadoop.hbase.classification.InterfaceAudience;
import org.apache.hadoop.hbase.client.Scan;
import org.apache.hadoop.hbase.io.HFileLink;
import org.apache.hadoop.hbase.io.compress.Compression;
import org.apache.hadoop.hbase.io.crypto.Encryption;
import org.apache.hadoop.hbase.io.hfile.CacheConfig;
import org.apache.hadoop.hbase.io.hfile.HFileContext;
import org.apache.hadoop.hbase.io.hfile.HFileContextBuilder;
import org.apache.hadoop.hbase.regionserver.BloomType;
import org.apache.hadoop.hbase.regionserver.HStore;
import org.apache.hadoop.hbase.regionserver.RegionServerServices;
import org.apache.hadoop.hbase.regionserver.StoreFile;
import org.apache.hadoop.hbase.regionserver.StoreFileWriter;
import org.apache.hadoop.hbase.util.Bytes;
import org.apache.hadoop.hbase.util.EnvironmentEdgeManager;
import org.apache.hadoop.hbase.util.FSUtils;
import org.apache.hadoop.hbase.util.Threads;

/**
 * The mob utilities
 */
@InterfaceAudience.Private
public final class MobUtils {

  private static final Log LOG = LogFactory.getLog(MobUtils.class);

  private static final ThreadLocal<SimpleDateFormat> LOCAL_FORMAT =
      new ThreadLocal<SimpleDateFormat>() {
    @Override
    protected SimpleDateFormat initialValue() {
      return new SimpleDateFormat("yyyyMMdd");
    }
  };


  /**
   * Private constructor to keep this class from being instantiated.
   */
  private MobUtils() {
  }

  /**
   * Formats a date to a string.
   * @param date The date.
   * @return The string format of the date, it's yyyymmdd.
   */
  public static String formatDate(Date date) {
    return LOCAL_FORMAT.get().format(date);
  }

  /**
   * Parses the string to a date.
   * @param dateString The string format of a date, it's yyyymmdd.
   * @return A date.
   * @throws ParseException
   */
  public static Date parseDate(String dateString) throws ParseException {
    return LOCAL_FORMAT.get().parse(dateString);
  }

  /**
   * Whether the current cell is a mob reference cell.
   * @param cell The current cell.
   * @return True if the cell has a mob reference tag, false if it doesn't.
   */
  public static boolean isMobReferenceCell(Cell cell) {
    if (cell.getTagsLength() > 0) {
      Tag tag = CellUtil.getTag(cell, TagType.MOB_REFERENCE_TAG_TYPE);
      return tag != null;
    }
    return false;
  }

  /**
   * Gets the table name tag.
   * @param cell The current cell.
   * @return The table name tag.
   */
  public static Tag getTableNameTag(Cell cell) {
    if (cell.getTagsLength() > 0) {
      return CellUtil.getTag(cell, TagType.MOB_TABLE_NAME_TAG_TYPE);
    }
    return null;
  }

  /**
   * Whether the tag list has a mob reference tag.
   * @param tags The tag list.
   * @return True if the list has a mob reference tag, false if it doesn't.
   */
  public static boolean hasMobReferenceTag(List<Tag> tags) {
    if (!tags.isEmpty()) {
      for (Tag tag : tags) {
        if (tag.getType() == TagType.MOB_REFERENCE_TAG_TYPE) {
          return true;
        }
      }
    }
    return false;
  }

  /**
   * Indicates whether it's a raw scan.
   * The information is set in the attribute "hbase.mob.scan.raw" of scan.
   * For a mob cell, in a normal scan the scanners retrieves the mob cell from the mob file.
   * In a raw scan, the scanner directly returns cell in HBase without retrieve the one in
   * the mob file.
   * @param scan The current scan.
   * @return True if it's a raw scan.
   */
  public static boolean isRawMobScan(Scan scan) {
    byte[] raw = scan.getAttribute(MobConstants.MOB_SCAN_RAW);
    try {
      return raw != null && Bytes.toBoolean(raw);
    } catch (IllegalArgumentException e) {
      return false;
    }
  }

  /**
   * Indicates whether it's a reference only scan.
   * The information is set in the attribute "hbase.mob.scan.ref.only" of scan.
   * If it's a ref only scan, only the cells with ref tag are returned.
   * @param scan The current scan.
   * @return True if it's a ref only scan.
   */
  public static boolean isRefOnlyScan(Scan scan) {
    byte[] refOnly = scan.getAttribute(MobConstants.MOB_SCAN_REF_ONLY);
    try {
      return refOnly != null && Bytes.toBoolean(refOnly);
    } catch (IllegalArgumentException e) {
      return false;
    }
  }

  /**
   * Indicates whether the scan contains the information of caching blocks.
   * The information is set in the attribute "hbase.mob.cache.blocks" of scan.
   * @param scan The current scan.
   * @return True when the Scan attribute specifies to cache the MOB blocks.
   */
  public static boolean isCacheMobBlocks(Scan scan) {
    byte[] cache = scan.getAttribute(MobConstants.MOB_CACHE_BLOCKS);
    try {
      return cache != null && Bytes.toBoolean(cache);
    } catch (IllegalArgumentException e) {
      return false;
    }
  }

  /**
   * Sets the attribute of caching blocks in the scan.
   *
   * @param scan
   *          The current scan.
   * @param cacheBlocks
   *          True, set the attribute of caching blocks into the scan, the scanner with this scan
   *          caches blocks.
   *          False, the scanner doesn't cache blocks for this scan.
   */
  public static void setCacheMobBlocks(Scan scan, boolean cacheBlocks) {
    scan.setAttribute(MobConstants.MOB_CACHE_BLOCKS, Bytes.toBytes(cacheBlocks));
  }

  /**
   * Cleans the expired mob files.
   * Cleans the files whose creation date is older than (current - columnFamily.ttl), and
   * the minVersions of that column family is 0.
   * @param fs The current file system.
   * @param conf The current configuration.
   * @param tableName The current table name.
   * @param columnDescriptor The descriptor of the current column family.
   * @param cacheConfig The cacheConfig that disables the block cache.
   * @param current The current time.
   * @throws IOException
   */
  public static void cleanExpiredMobFiles(FileSystem fs, Configuration conf, TableName tableName,
      HColumnDescriptor columnDescriptor, CacheConfig cacheConfig, long current)
      throws IOException {
    long timeToLive = columnDescriptor.getTimeToLive();
    if (Integer.MAX_VALUE == timeToLive) {
      // no need to clean, because the TTL is not set.
      return;
    }

    Date expireDate = new Date(current - timeToLive * 1000);
    expireDate = new Date(expireDate.getYear(), expireDate.getMonth(), expireDate.getDate());
    LOG.info("MOB HFiles older than " + expireDate.toGMTString() + " will be deleted!");

    FileStatus[] stats = null;
    Path mobTableDir = FSUtils.getTableDir(getMobHome(conf), tableName);
    Path path = getMobFamilyPath(conf, tableName, columnDescriptor.getNameAsString());
    try {
      stats = fs.listStatus(path);
    } catch (FileNotFoundException e) {
      LOG.warn("Failed to find the mob file " + path, e);
    }
    if (null == stats) {
      // no file found
      return;
    }
    List<StoreFile> filesToClean = new ArrayList<StoreFile>();
    int deletedFileCount = 0;
    for (FileStatus file : stats) {
      String fileName = file.getPath().getName();
      try {
        MobFileName mobFileName = null;
        if (!HFileLink.isHFileLink(file.getPath())) {
          mobFileName = MobFileName.create(fileName);
        } else {
          HFileLink hfileLink = HFileLink.buildFromHFileLinkPattern(conf, file.getPath());
          mobFileName = MobFileName.create(hfileLink.getOriginPath().getName());
        }
        Date fileDate = parseDate(mobFileName.getDate());
        if (LOG.isDebugEnabled()) {
          LOG.debug("Checking file " + fileName);
        }
        if (fileDate.getTime() < expireDate.getTime()) {
          if (LOG.isDebugEnabled()) {
            LOG.debug(fileName + " is an expired file");
          }
          filesToClean.add(new StoreFile(fs, file.getPath(), conf, cacheConfig, BloomType.NONE));
        }
      } catch (Exception e) {
        LOG.error("Cannot parse the fileName " + fileName, e);
      }
    }
    if (!filesToClean.isEmpty()) {
      try {
        removeMobFiles(conf, fs, tableName, mobTableDir, columnDescriptor.getName(),
            filesToClean);
        deletedFileCount = filesToClean.size();
      } catch (IOException e) {
        LOG.error("Failed to delete the mob files " + filesToClean, e);
      }
    }
    LOG.info(deletedFileCount + " expired mob files are deleted");
  }

  /**
   * Gets the root dir of the mob files.
   * It's {HBASE_DIR}/mobdir.
   * @param conf The current configuration.
   * @return the root dir of the mob file.
   */
  public static Path getMobHome(Configuration conf) {
    Path hbaseDir = new Path(conf.get(HConstants.HBASE_DIR));
    return new Path(hbaseDir, MobConstants.MOB_DIR_NAME);
  }

  /**
   * Gets the qualified root dir of the mob files.
   * @param conf The current configuration.
   * @return The qualified root dir.
   * @throws IOException
   */
  public static Path getQualifiedMobRootDir(Configuration conf) throws IOException {
    Path hbaseDir = new Path(conf.get(HConstants.HBASE_DIR));
    Path mobRootDir = new Path(hbaseDir, MobConstants.MOB_DIR_NAME);
    FileSystem fs = mobRootDir.getFileSystem(conf);
    return mobRootDir.makeQualified(fs);
  }

  /**
   * Gets the region dir of the mob files.
   * It's {HBASE_DIR}/mobdir/{namespace}/{tableName}/{regionEncodedName}.
   * @param conf The current configuration.
   * @param tableName The current table name.
   * @return The region dir of the mob files.
   */
  public static Path getMobRegionPath(Configuration conf, TableName tableName) {
    Path tablePath = FSUtils.getTableDir(getMobHome(conf), tableName);
    HRegionInfo regionInfo = getMobRegionInfo(tableName);
    return new Path(tablePath, regionInfo.getEncodedName());
  }

  /**
   * Gets the family dir of the mob files.
   * It's {HBASE_DIR}/mobdir/{namespace}/{tableName}/{regionEncodedName}/{columnFamilyName}.
   * @param conf The current configuration.
   * @param tableName The current table name.
   * @param familyName The current family name.
   * @return The family dir of the mob files.
   */
  public static Path getMobFamilyPath(Configuration conf, TableName tableName, String familyName) {
    return new Path(getMobRegionPath(conf, tableName), familyName);
  }

  /**
   * Gets the family dir of the mob files.
   * It's {HBASE_DIR}/mobdir/{namespace}/{tableName}/{regionEncodedName}/{columnFamilyName}.
   * @param regionPath The path of mob region which is a dummy one.
   * @param familyName The current family name.
   * @return The family dir of the mob files.
   */
  public static Path getMobFamilyPath(Path regionPath, String familyName) {
    return new Path(regionPath, familyName);
  }

  /**
   * Gets the HRegionInfo of the mob files.
   * This is a dummy region. The mob files are not saved in a region in HBase.
   * This is only used in mob snapshot. It's internally used only.
   * @param tableName
   * @return A dummy mob region info.
   */
  public static HRegionInfo getMobRegionInfo(TableName tableName) {
    HRegionInfo info = new HRegionInfo(tableName, MobConstants.MOB_REGION_NAME_BYTES,
        HConstants.EMPTY_END_ROW, false, 0);
    return info;
  }

  /**
   * Gets whether the current HRegionInfo is a mob one.
   * @param regionInfo The current HRegionInfo.
   * @return If true, the current HRegionInfo is a mob one.
   */
  public static boolean isMobRegionInfo(HRegionInfo regionInfo) {
    return regionInfo == null ? false : getMobRegionInfo(regionInfo.getTable()).getEncodedName()
        .equals(regionInfo.getEncodedName());
  }

  /**
   * Gets whether the current region name follows the pattern of a mob region name.
   * @param tableName The current table name.
   * @param regionName The current region name.
   * @return True if the current region name follows the pattern of a mob region name.
   */
  public static boolean isMobRegionName(TableName tableName, byte[] regionName) {
    return Bytes.equals(regionName, getMobRegionInfo(tableName).getRegionName());
  }

  /**
   * Gets the working directory of the mob compaction.
   * @param root The root directory of the mob compaction.
   * @param jobName The current job name.
   * @return The directory of the mob compaction for the current job.
   */
  public static Path getCompactionWorkingPath(Path root, String jobName) {
    return new Path(root, jobName);
  }

  /**
   * Archives the mob files.
   * @param conf The current configuration.
   * @param fs The current file system.
   * @param tableName The table name.
   * @param tableDir The table directory.
   * @param family The name of the column family.
   * @param storeFiles The files to be deleted.
   * @throws IOException
   */
  public static void removeMobFiles(Configuration conf, FileSystem fs, TableName tableName,
      Path tableDir, byte[] family, Collection<StoreFile> storeFiles) throws IOException {
    HFileArchiver.archiveStoreFiles(conf, fs, getMobRegionInfo(tableName), tableDir, family,
        storeFiles);
  }

  /**
   * Creates a mob reference KeyValue.
   * The value of the mob reference KeyValue is mobCellValueSize + mobFileName.
   * @param cell The original Cell.
   * @param fileName The mob file name where the mob reference KeyValue is written.
   * @param tableNameTag The tag of the current table name. It's very important in
   *                        cloning the snapshot.
   * @return The mob reference KeyValue.
   */
  public static KeyValue createMobRefKeyValue(Cell cell, byte[] fileName, Tag tableNameTag) {
    // Append the tags to the KeyValue.
    // The key is same, the value is the filename of the mob file
    List<Tag> tags = new ArrayList<Tag>();
    // Add the ref tag as the 1st one.
    tags.add(MobConstants.MOB_REF_TAG);
    // Add the tag of the source table name, this table is where this mob file is flushed
    // from.
    // It's very useful in cloning the snapshot. When reading from the cloning table, we need to
    // find the original mob files by this table name. For details please see cloning
    // snapshot for mob files.
    tags.add(tableNameTag);
    // Add the existing tags.
    tags.addAll(CellUtil.getTags(cell));
    int valueLength = cell.getValueLength();
    byte[] refValue = Bytes.add(Bytes.toBytes(valueLength), fileName);
    KeyValue reference = new KeyValue(cell.getRowArray(), cell.getRowOffset(), cell.getRowLength(),
        cell.getFamilyArray(), cell.getFamilyOffset(), cell.getFamilyLength(),
        cell.getQualifierArray(), cell.getQualifierOffset(), cell.getQualifierLength(),
        cell.getTimestamp(), KeyValue.Type.Put, refValue, 0, refValue.length, tags);
    reference.setSequenceId(cell.getSequenceId());
    return reference;
  }

  /**
   * Creates a writer for the mob file in temp directory.
   * @param rss The current region server services.
   * @param regionEncodedName The encoded name of the current region.
   * @param conf The current configuration.
   * @param fs The current file system.
   * @param family The descriptor of the current column family.
   * @param date The date string, its format is yyyymmmdd.
   * @param basePath The basic path for a temp directory.
   * @param maxKeyCount The key count.
   * @param compression The compression algorithm.
   * @param startKey The hex string of the start key.
   * @param cacheConfig The current cache config.
   * @param cryptoContext The encryption context.
   * @return The writer for the mob file.
   * @throws IOException
   */
<<<<<<< HEAD
  public static StoreFile.Writer createWriter(RegionServerServices rss, String regionEncodedName,
    Configuration conf, FileSystem fs, HColumnDescriptor family, String date, Path basePath,
    long maxKeyCount, Compression.Algorithm compression, String startKey, CacheConfig cacheConfig,
    Encryption.Context cryptoContext)
=======
  public static StoreFileWriter createWriter(Configuration conf, FileSystem fs,
      HColumnDescriptor family, String date, Path basePath, long maxKeyCount,
      Compression.Algorithm compression, String startKey, CacheConfig cacheConfig,
      Encryption.Context cryptoContext)
>>>>>>> 6d7a7fa3
      throws IOException {
    MobFileName mobFileName = MobFileName.create(startKey, date, UUID.randomUUID().toString()
        .replaceAll("-", ""));
    return createWriter(rss, regionEncodedName, conf, fs, family, mobFileName, basePath,
      maxKeyCount, compression, cacheConfig, cryptoContext);
  }

  /**
   * Creates a writer for the ref file in temp directory.
   * @param conf The current configuration.
   * @param fs The current file system.
   * @param family The descriptor of the current column family.
   * @param basePath The basic path for a temp directory.
   * @param maxKeyCount The key count.
   * @param cacheConfig The current cache config.
   * @param cryptoContext The encryption context.
   * @return The writer for the mob file.
   * @throws IOException
   */
  public static StoreFileWriter createRefFileWriter(Configuration conf, FileSystem fs,
    HColumnDescriptor family, Path basePath, long maxKeyCount, CacheConfig cacheConfig,
    Encryption.Context cryptoContext)
    throws IOException {
    HFileContext hFileContext = new HFileContextBuilder().withIncludesMvcc(true)
      .withIncludesTags(true).withCompression(family.getCompactionCompression())
      .withCompressTags(family.isCompressTags()).withChecksumType(HStore.getChecksumType(conf))
      .withBytesPerCheckSum(HStore.getBytesPerChecksum(conf)).withBlockSize(family.getBlocksize())
      .withHBaseCheckSum(true).withDataBlockEncoding(family.getDataBlockEncoding())
      .withEncryptionContext(cryptoContext).withCreateTime(EnvironmentEdgeManager.currentTime())
      .build();
    Path tempPath = new Path(basePath, UUID.randomUUID().toString().replaceAll("-", ""));
    StoreFileWriter w = new StoreFileWriter.Builder(conf, cacheConfig, fs).withFilePath(tempPath)
      .withComparator(CellComparator.COMPARATOR).withBloomType(family.getBloomFilterType())
      .withMaxKeyCount(maxKeyCount).withFileContext(hFileContext).build();
    return w;
  }

  /**
   * Creates a writer for the mob file in temp directory.
   * @param rss The current region server services.
   * @param regionEncodedName The encoded name of the current region.
   * @param conf The current configuration.
   * @param fs The current file system.
   * @param family The descriptor of the current column family.
   * @param date The date string, its format is yyyymmmdd.
   * @param basePath The basic path for a temp directory.
   * @param maxKeyCount The key count.
   * @param compression The compression algorithm.
   * @param startKey The start key.
   * @param cacheConfig The current cache config.
   * @param cryptoContext The encryption context.
   * @return The writer for the mob file.
   * @throws IOException
   */
<<<<<<< HEAD
  public static StoreFile.Writer createWriter(RegionServerServices rss, String regionEncodedName,
    Configuration conf, FileSystem fs, HColumnDescriptor family, String date, Path basePath,
    long maxKeyCount, Compression.Algorithm compression, byte[] startKey, CacheConfig cacheConfig,
    Encryption.Context cryptoContext)
=======
  public static StoreFileWriter createWriter(Configuration conf, FileSystem fs,
      HColumnDescriptor family, String date, Path basePath, long maxKeyCount,
      Compression.Algorithm compression, byte[] startKey, CacheConfig cacheConfig,
      Encryption.Context cryptoContext)
>>>>>>> 6d7a7fa3
      throws IOException {
    MobFileName mobFileName = MobFileName.create(startKey, date, UUID.randomUUID().toString()
        .replaceAll("-", ""));
    return createWriter(rss, regionEncodedName, conf, fs, family, mobFileName, basePath,
      maxKeyCount, compression, cacheConfig, cryptoContext);
  }

  /**
   * Creates a writer for the del file in temp directory.
   * @param conf The current configuration.
   * @param fs The current file system.
   * @param family The descriptor of the current column family.
   * @param date The date string, its format is yyyymmmdd.
   * @param basePath The basic path for a temp directory.
   * @param maxKeyCount The key count.
   * @param compression The compression algorithm.
   * @param startKey The start key.
   * @param cacheConfig The current cache config.
   * @param cryptoContext The encryption context.
   * @return The writer for the del file.
   * @throws IOException
   */
  public static StoreFileWriter createDelFileWriter(Configuration conf, FileSystem fs,
      HColumnDescriptor family, String date, Path basePath, long maxKeyCount,
      Compression.Algorithm compression, byte[] startKey, CacheConfig cacheConfig,
      Encryption.Context cryptoContext)
      throws IOException {
    String suffix = UUID
      .randomUUID().toString().replaceAll("-", "") + "_del";
    MobFileName mobFileName = MobFileName.create(startKey, date, suffix);
    return createWriter(null, null, conf, fs, family, mobFileName, basePath, maxKeyCount, compression,
      cacheConfig, cryptoContext);
  }

  /**
   * Creates a writer for the mob file in temp directory.
   * @param rss The current region server services.
   * @param regionEncodedName The encoded name of the current region.
   * @param conf The current configuration.
   * @param fs The current file system.
   * @param family The descriptor of the current column family.
   * @param mobFileName The mob file name.
   * @param basePath The basic path for a temp directory.
   * @param maxKeyCount The key count.
   * @param compression The compression algorithm.
   * @param cacheConfig The current cache config.
   * @param cryptoContext The encryption context.
   * @return The writer for the mob file.
   * @throws IOException
   */
<<<<<<< HEAD
  private static StoreFile.Writer createWriter(RegionServerServices rss, String regionEncodedName,
    Configuration conf, FileSystem fs, HColumnDescriptor family, MobFileName mobFileName,
    Path basePath, long maxKeyCount, Compression.Algorithm compression, CacheConfig cacheConfig,
    Encryption.Context cryptoContext) throws IOException {
=======
  private static StoreFileWriter createWriter(Configuration conf, FileSystem fs,
    HColumnDescriptor family, MobFileName mobFileName, Path basePath, long maxKeyCount,
    Compression.Algorithm compression, CacheConfig cacheConfig, Encryption.Context cryptoContext)
    throws IOException {
>>>>>>> 6d7a7fa3
    HFileContext hFileContext = new HFileContextBuilder().withCompression(compression)
      .withIncludesMvcc(true).withIncludesTags(true)
      .withCompressTags(family.isCompressTags())
      .withChecksumType(HStore.getChecksumType(conf))
      .withBytesPerCheckSum(HStore.getBytesPerChecksum(conf)).withBlockSize(family.getBlocksize())
      .withHBaseCheckSum(true).withDataBlockEncoding(family.getDataBlockEncoding())
      .withEncryptionContext(cryptoContext)
      .withCreateTime(EnvironmentEdgeManager.currentTime()).build();

<<<<<<< HEAD
    InetSocketAddress[] favoredNodes = null;
    if (rss != null && regionEncodedName != null) {
      favoredNodes = rss.getFavoredNodesForRegion(regionEncodedName);
    }
    StoreFile.Writer w = new StoreFile.WriterBuilder(conf, cacheConfig, fs)
=======
    StoreFileWriter w = new StoreFileWriter.Builder(conf, cacheConfig, fs)
>>>>>>> 6d7a7fa3
      .withFilePath(new Path(basePath, mobFileName.getFileName()))
      .withComparator(CellComparator.COMPARATOR).withBloomType(BloomType.NONE)
      .withMaxKeyCount(maxKeyCount).withFavoredNodes(favoredNodes).withFileContext(hFileContext)
      .build();
    return w;
  }

  /**
   * Commits the mob file.
   * @param conf The current configuration.
   * @param fs The current file system.
   * @param sourceFile The path where the mob file is saved.
   * @param targetPath The directory path where the source file is renamed to.
   * @param cacheConfig The current cache config.
   * @return The target file path the source file is renamed to.
   * @throws IOException
   */
  public static Path commitFile(Configuration conf, FileSystem fs, final Path sourceFile,
      Path targetPath, CacheConfig cacheConfig) throws IOException {
    if (sourceFile == null) {
      return null;
    }
    Path dstPath = new Path(targetPath, sourceFile.getName());
    validateMobFile(conf, fs, sourceFile, cacheConfig);
    String msg = "Renaming flushed file from " + sourceFile + " to " + dstPath;
    LOG.info(msg);
    Path parent = dstPath.getParent();
    if (!fs.exists(parent)) {
      fs.mkdirs(parent);
    }
    if (!fs.rename(sourceFile, dstPath)) {
      throw new IOException("Failed rename of " + sourceFile + " to " + dstPath);
    }
    return dstPath;
  }

  /**
   * Validates a mob file by opening and closing it.
   * @param conf The current configuration.
   * @param fs The current file system.
   * @param path The path where the mob file is saved.
   * @param cacheConfig The current cache config.
   */
  private static void validateMobFile(Configuration conf, FileSystem fs, Path path,
      CacheConfig cacheConfig) throws IOException {
    StoreFile storeFile = null;
    try {
      storeFile = new StoreFile(fs, path, conf, cacheConfig, BloomType.NONE);
      storeFile.createReader();
    } catch (IOException e) {
      LOG.error("Failed to open mob file[" + path + "], keep it in temp directory.", e);
      throw e;
    } finally {
      if (storeFile != null) {
        storeFile.closeReader(false);
      }
    }
  }

  /**
   * Indicates whether the current mob ref cell has a valid value.
   * A mob ref cell has a mob reference tag.
   * The value of a mob ref cell consists of two parts, real mob value length and mob file name.
   * The real mob value length takes 4 bytes.
   * The remaining part is the mob file name.
   * @param cell The mob ref cell.
   * @return True if the cell has a valid value.
   */
  public static boolean hasValidMobRefCellValue(Cell cell) {
    return cell.getValueLength() > Bytes.SIZEOF_INT;
  }

  /**
   * Gets the mob value length from the mob ref cell.
   * A mob ref cell has a mob reference tag.
   * The value of a mob ref cell consists of two parts, real mob value length and mob file name.
   * The real mob value length takes 4 bytes.
   * The remaining part is the mob file name.
   * @param cell The mob ref cell.
   * @return The real mob value length.
   */
  public static int getMobValueLength(Cell cell) {
    return Bytes.toInt(cell.getValueArray(), cell.getValueOffset(), Bytes.SIZEOF_INT);
  }

  /**
   * Gets the mob file name from the mob ref cell.
   * A mob ref cell has a mob reference tag.
   * The value of a mob ref cell consists of two parts, real mob value length and mob file name.
   * The real mob value length takes 4 bytes.
   * The remaining part is the mob file name.
   * @param cell The mob ref cell.
   * @return The mob file name.
   */
  public static String getMobFileName(Cell cell) {
    return Bytes.toString(cell.getValueArray(), cell.getValueOffset() + Bytes.SIZEOF_INT,
        cell.getValueLength() - Bytes.SIZEOF_INT);
  }

  /**
   * Gets the table name used in the table lock.
   * The table lock name is a dummy one, it's not a table name. It's tableName + ".mobLock".
   * @param tn The table name.
   * @return The table name used in table lock.
   */
  public static TableName getTableLockName(TableName tn) {
    byte[] tableName = tn.getName();
    return TableName.valueOf(Bytes.add(tableName, MobConstants.MOB_TABLE_LOCK_SUFFIX));
  }

  /**
   * Creates a thread pool.
   * @param conf the Configuration
   * @return A thread pool.
   */
  public static ThreadPoolExecutor createMobCompactorThreadPool(Configuration conf) {
    int maxThreads = conf.getInt(MobConstants.MOB_COMPACTION_THREADS_MAX,
      MobConstants.DEFAULT_MOB_COMPACTION_THREADS_MAX);
    if (maxThreads == 0) {
      maxThreads = 1;
    }
    final SynchronousQueue<Runnable> queue = new SynchronousQueue<Runnable>();
    ThreadPoolExecutor pool = new ThreadPoolExecutor(1, maxThreads, 60, TimeUnit.SECONDS, queue,
      Threads.newDaemonThreadFactory("MobCompactor"), new RejectedExecutionHandler() {
        @Override
        public void rejectedExecution(Runnable r, ThreadPoolExecutor executor) {
          try {
            // waiting for a thread to pick up instead of throwing exceptions.
            queue.put(r);
          } catch (InterruptedException e) {
            throw new RejectedExecutionException(e);
          }
        }
      });
    pool.allowCoreThreadTimeOut(true);
    return pool;
  }

  /**
   * Checks whether this table has mob-enabled columns.
   * @param htd The current table descriptor.
   * @return Whether this table has mob-enabled columns.
   */
  public static boolean hasMobColumns(HTableDescriptor htd) {
    HColumnDescriptor[] hcds = htd.getColumnFamilies();
    for (HColumnDescriptor hcd : hcds) {
      if (hcd.isMobEnabled()) {
        return true;
      }
    }
    return false;
  }

  /**
   * Indicates whether return null value when the mob file is missing or corrupt.
   * The information is set in the attribute "empty.value.on.mobcell.miss" of scan.
   * @param scan The current scan.
   * @return True if the readEmptyValueOnMobCellMiss is enabled.
   */
  public static boolean isReadEmptyValueOnMobCellMiss(Scan scan) {
    byte[] readEmptyValueOnMobCellMiss =
      scan.getAttribute(MobConstants.EMPTY_VALUE_ON_MOBCELL_MISS);
    try {
      return readEmptyValueOnMobCellMiss != null && Bytes.toBoolean(readEmptyValueOnMobCellMiss);
    } catch (IllegalArgumentException e) {
      return false;
    }
  }

  /**
   * Archives mob store files
   * @param conf The current configuration.
   * @param fs The current file system.
   * @param mobRegionInfo The mob family region info.
   * @param mobFamilyDir The mob family directory.
   * @param family The name of the column family.
   * @throws IOException
   */
  public static void archiveMobStoreFiles(Configuration conf, FileSystem fs,
      HRegionInfo mobRegionInfo, Path mobFamilyDir, byte[] family) throws IOException {
    CacheConfig cacheConfig = new CacheConfig(conf);
    FileStatus[] fileStatus = FSUtils.listStatus(fs, mobFamilyDir);
    List<StoreFile> storeFileList = new ArrayList<StoreFile>();
    for (FileStatus file : fileStatus) {
      storeFileList.add(new StoreFile(fs, file.getPath(), conf, cacheConfig, BloomType.NONE));
    }
    HFileArchiver.archiveStoreFiles(conf, fs, mobRegionInfo, mobFamilyDir, family, storeFileList);
  }

  /**
   * Gets the referenced file status by the given hfile link.
   * @param fs The file system.
   * @param link The hfile link.
   * @return The referenced file status.
   * @throws IOException
   */
  public static FileStatus getReferencedFileStatus(FileSystem fs, HFileLink link)
    throws IOException {
    Path[] locations = link.getLocations();
    for (Path location : locations) {
      FileStatus file = null;
      try {
        if (location != null) {
          file = fs.getFileStatus(location);
        }
      } catch (FileNotFoundException e) {
        LOG.warn("The file " + location + " can not be found", e);
      }
      if (file != null) {
        return file;
      }
    }
    return null;
  }
}<|MERGE_RESOLUTION|>--- conflicted
+++ resolved
@@ -460,17 +460,10 @@
    * @return The writer for the mob file.
    * @throws IOException
    */
-<<<<<<< HEAD
   public static StoreFile.Writer createWriter(RegionServerServices rss, String regionEncodedName,
     Configuration conf, FileSystem fs, HColumnDescriptor family, String date, Path basePath,
     long maxKeyCount, Compression.Algorithm compression, String startKey, CacheConfig cacheConfig,
     Encryption.Context cryptoContext)
-=======
-  public static StoreFileWriter createWriter(Configuration conf, FileSystem fs,
-      HColumnDescriptor family, String date, Path basePath, long maxKeyCount,
-      Compression.Algorithm compression, String startKey, CacheConfig cacheConfig,
-      Encryption.Context cryptoContext)
->>>>>>> 6d7a7fa3
       throws IOException {
     MobFileName mobFileName = MobFileName.create(startKey, date, UUID.randomUUID().toString()
         .replaceAll("-", ""));
@@ -525,17 +518,10 @@
    * @return The writer for the mob file.
    * @throws IOException
    */
-<<<<<<< HEAD
   public static StoreFile.Writer createWriter(RegionServerServices rss, String regionEncodedName,
     Configuration conf, FileSystem fs, HColumnDescriptor family, String date, Path basePath,
     long maxKeyCount, Compression.Algorithm compression, byte[] startKey, CacheConfig cacheConfig,
     Encryption.Context cryptoContext)
-=======
-  public static StoreFileWriter createWriter(Configuration conf, FileSystem fs,
-      HColumnDescriptor family, String date, Path basePath, long maxKeyCount,
-      Compression.Algorithm compression, byte[] startKey, CacheConfig cacheConfig,
-      Encryption.Context cryptoContext)
->>>>>>> 6d7a7fa3
       throws IOException {
     MobFileName mobFileName = MobFileName.create(startKey, date, UUID.randomUUID().toString()
         .replaceAll("-", ""));
@@ -586,17 +572,10 @@
    * @return The writer for the mob file.
    * @throws IOException
    */
-<<<<<<< HEAD
   private static StoreFile.Writer createWriter(RegionServerServices rss, String regionEncodedName,
     Configuration conf, FileSystem fs, HColumnDescriptor family, MobFileName mobFileName,
     Path basePath, long maxKeyCount, Compression.Algorithm compression, CacheConfig cacheConfig,
     Encryption.Context cryptoContext) throws IOException {
-=======
-  private static StoreFileWriter createWriter(Configuration conf, FileSystem fs,
-    HColumnDescriptor family, MobFileName mobFileName, Path basePath, long maxKeyCount,
-    Compression.Algorithm compression, CacheConfig cacheConfig, Encryption.Context cryptoContext)
-    throws IOException {
->>>>>>> 6d7a7fa3
     HFileContext hFileContext = new HFileContextBuilder().withCompression(compression)
       .withIncludesMvcc(true).withIncludesTags(true)
       .withCompressTags(family.isCompressTags())
@@ -606,15 +585,11 @@
       .withEncryptionContext(cryptoContext)
       .withCreateTime(EnvironmentEdgeManager.currentTime()).build();
 
-<<<<<<< HEAD
     InetSocketAddress[] favoredNodes = null;
     if (rss != null && regionEncodedName != null) {
       favoredNodes = rss.getFavoredNodesForRegion(regionEncodedName);
     }
     StoreFile.Writer w = new StoreFile.WriterBuilder(conf, cacheConfig, fs)
-=======
-    StoreFileWriter w = new StoreFileWriter.Builder(conf, cacheConfig, fs)
->>>>>>> 6d7a7fa3
       .withFilePath(new Path(basePath, mobFileName.getFileName()))
       .withComparator(CellComparator.COMPARATOR).withBloomType(BloomType.NONE)
       .withMaxKeyCount(maxKeyCount).withFavoredNodes(favoredNodes).withFileContext(hFileContext)
