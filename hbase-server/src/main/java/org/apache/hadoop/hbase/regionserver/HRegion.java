/*
 *
 * Licensed to the Apache Software Foundation (ASF) under one
 * or more contributor license agreements.  See the NOTICE file
 * distributed with this work for additional information
 * regarding copyright ownership.  The ASF licenses this file
 * to you under the Apache License, Version 2.0 (the
 * "License"); you may not use this file except in compliance
 * with the License.  You may obtain a copy of the License at
 *
 *     http://www.apache.org/licenses/LICENSE-2.0
 *
 * Unless required by applicable law or agreed to in writing, software
 * distributed under the License is distributed on an "AS IS" BASIS,
 * WITHOUT WARRANTIES OR CONDITIONS OF ANY KIND, either express or implied.
 * See the License for the specific language governing permissions and
 * limitations under the License.
 */
package org.apache.hadoop.hbase.regionserver;

import java.io.EOFException;
import java.io.IOException;
import java.io.InterruptedIOException;
import java.io.UnsupportedEncodingException;
import java.lang.reflect.Constructor;
import java.text.ParseException;
import java.util.AbstractList;
import java.util.ArrayList;
import java.util.Arrays;
import java.util.Collection;
import java.util.Collections;
import java.util.HashMap;
import java.util.Iterator;
import java.util.List;
import java.util.Map;
import java.util.Map.Entry;
import java.util.NavigableMap;
import java.util.NavigableSet;
import java.util.Set;
import java.util.TreeMap;
import java.util.concurrent.Callable;
import java.util.concurrent.CompletionService;
import java.util.concurrent.ConcurrentHashMap;
import java.util.concurrent.ConcurrentSkipListMap;
import java.util.concurrent.CountDownLatch;
import java.util.concurrent.ExecutionException;
import java.util.concurrent.ExecutorCompletionService;
import java.util.concurrent.ExecutorService;
import java.util.concurrent.Executors;
import java.util.concurrent.Future;
import java.util.concurrent.FutureTask;
import java.util.concurrent.ThreadFactory;
import java.util.concurrent.ThreadPoolExecutor;
import java.util.concurrent.TimeUnit;
import java.util.concurrent.TimeoutException;
import java.util.concurrent.atomic.AtomicBoolean;
import java.util.concurrent.atomic.AtomicInteger;
import java.util.concurrent.atomic.AtomicLong;
import java.util.concurrent.locks.Lock;
import java.util.concurrent.locks.ReentrantReadWriteLock;

import org.apache.commons.logging.Log;
import org.apache.commons.logging.LogFactory;
import org.apache.hadoop.classification.InterfaceAudience;
import org.apache.hadoop.conf.Configuration;
import org.apache.hadoop.fs.FileStatus;
import org.apache.hadoop.fs.FileSystem;
import org.apache.hadoop.fs.Path;
import org.apache.hadoop.hbase.Cell;
import org.apache.hadoop.hbase.CellScanner;
import org.apache.hadoop.hbase.CellUtil;
import org.apache.hadoop.hbase.CompoundConfiguration;
import org.apache.hadoop.hbase.DoNotRetryIOException;
import org.apache.hadoop.hbase.DroppedSnapshotException;
import org.apache.hadoop.hbase.HBaseConfiguration;
import org.apache.hadoop.hbase.HColumnDescriptor;
import org.apache.hadoop.hbase.HConstants;
import org.apache.hadoop.hbase.HConstants.OperationStatusCode;
import org.apache.hadoop.hbase.HDFSBlocksDistribution;
import org.apache.hadoop.hbase.HRegionInfo;
import org.apache.hadoop.hbase.HTableDescriptor;
import org.apache.hadoop.hbase.KeyValue;
import org.apache.hadoop.hbase.KeyValueUtil;
import org.apache.hadoop.hbase.NotServingRegionException;
import org.apache.hadoop.hbase.RegionTooBusyException;
import org.apache.hadoop.hbase.TableName;
import org.apache.hadoop.hbase.UnknownScannerException;
import org.apache.hadoop.hbase.backup.HFileArchiver;
import org.apache.hadoop.hbase.client.Append;
import org.apache.hadoop.hbase.client.Delete;
import org.apache.hadoop.hbase.client.Durability;
import org.apache.hadoop.hbase.client.Get;
import org.apache.hadoop.hbase.client.Increment;
import org.apache.hadoop.hbase.client.IsolationLevel;
import org.apache.hadoop.hbase.client.Mutation;
import org.apache.hadoop.hbase.client.Put;
import org.apache.hadoop.hbase.client.Result;
import org.apache.hadoop.hbase.client.RowMutations;
import org.apache.hadoop.hbase.client.Scan;
import org.apache.hadoop.hbase.coprocessor.RegionObserver;
import org.apache.hadoop.hbase.errorhandling.ForeignExceptionSnare;
import org.apache.hadoop.hbase.exceptions.FailedSanityCheckException;
import org.apache.hadoop.hbase.exceptions.RegionInRecoveryException;
import org.apache.hadoop.hbase.exceptions.UnknownProtocolException;
import org.apache.hadoop.hbase.filter.ByteArrayComparable;
import org.apache.hadoop.hbase.filter.CompareFilter.CompareOp;
import org.apache.hadoop.hbase.filter.FilterWrapper;
import org.apache.hadoop.hbase.filter.IncompatibleFilterException;
import org.apache.hadoop.hbase.io.HeapSize;
import org.apache.hadoop.hbase.io.TimeRange;
import org.apache.hadoop.hbase.io.hfile.BlockCache;
import org.apache.hadoop.hbase.io.hfile.CacheConfig;
import org.apache.hadoop.hbase.io.hfile.HFile;
import org.apache.hadoop.hbase.ipc.CallerDisconnectedException;
import org.apache.hadoop.hbase.ipc.RpcCallContext;
import org.apache.hadoop.hbase.ipc.RpcServer;
import org.apache.hadoop.hbase.mob.MobUtils;
import org.apache.hadoop.hbase.monitoring.MonitoredTask;
import org.apache.hadoop.hbase.monitoring.TaskMonitor;
import org.apache.hadoop.hbase.protobuf.ProtobufUtil;
import org.apache.hadoop.hbase.protobuf.generated.AdminProtos.GetRegionInfoResponse.CompactionState;
import org.apache.hadoop.hbase.protobuf.generated.ClientProtos.CoprocessorServiceCall;
import org.apache.hadoop.hbase.protobuf.generated.HBaseProtos.SnapshotDescription;
import org.apache.hadoop.hbase.protobuf.generated.WALProtos.CompactionDescriptor;
import org.apache.hadoop.hbase.protobuf.generated.WALProtos.FlushDescriptor;
import org.apache.hadoop.hbase.protobuf.generated.WALProtos.FlushDescriptor.FlushAction;
import org.apache.hadoop.hbase.protobuf.generated.WALProtos.RegionEventDescriptor;
import org.apache.hadoop.hbase.regionserver.MultiVersionConsistencyControl.WriteEntry;
import org.apache.hadoop.hbase.regionserver.compactions.CompactionContext;
import org.apache.hadoop.hbase.regionserver.wal.HLog;
import org.apache.hadoop.hbase.regionserver.wal.HLogFactory;
import org.apache.hadoop.hbase.regionserver.wal.HLogKey;
import org.apache.hadoop.hbase.regionserver.wal.HLogSplitter;
import org.apache.hadoop.hbase.regionserver.wal.HLogSplitter.MutationReplay;
import org.apache.hadoop.hbase.regionserver.wal.HLogUtil;
import org.apache.hadoop.hbase.regionserver.wal.WALEdit;
import org.apache.hadoop.hbase.snapshot.SnapshotDescriptionUtils;
import org.apache.hadoop.hbase.snapshot.SnapshotManifest;
import org.apache.hadoop.hbase.util.Bytes;
import org.apache.hadoop.hbase.util.CancelableProgressable;
import org.apache.hadoop.hbase.util.ClassSize;
import org.apache.hadoop.hbase.util.CompressionTest;
import org.apache.hadoop.hbase.util.Counter;
import org.apache.hadoop.hbase.util.EnvironmentEdgeManager;
import org.apache.hadoop.hbase.util.FSUtils;
import org.apache.hadoop.hbase.util.HashedBytes;
import org.apache.hadoop.hbase.util.Pair;
import org.apache.hadoop.hbase.util.ServerRegionReplicaUtil;
import org.apache.hadoop.hbase.util.Threads;
import org.apache.hadoop.io.MultipleIOException;
import org.apache.hadoop.util.StringUtils;

import com.google.common.annotations.VisibleForTesting;
import com.google.common.base.Preconditions;
import com.google.common.collect.Lists;
import com.google.common.collect.Maps;
import com.google.common.io.Closeables;
import com.google.protobuf.Descriptors;
import com.google.protobuf.Message;
import com.google.protobuf.RpcCallback;
import com.google.protobuf.RpcController;
import com.google.protobuf.Service;

/**
 * HRegion stores data for a certain region of a table.  It stores all columns
 * for each row. A given table consists of one or more HRegions.
 *
 * <p>We maintain multiple HStores for a single HRegion.
 *
 * <p>An Store is a set of rows with some column data; together,
 * they make up all the data for the rows.
 *
 * <p>Each HRegion has a 'startKey' and 'endKey'.
 * <p>The first is inclusive, the second is exclusive (except for
 * the final region)  The endKey of region 0 is the same as
 * startKey for region 1 (if it exists).  The startKey for the
 * first region is null. The endKey for the final region is null.
 *
 * <p>Locking at the HRegion level serves only one purpose: preventing the
 * region from being closed (and consequently split) while other operations
 * are ongoing. Each row level operation obtains both a row lock and a region
 * read lock for the duration of the operation. While a scanner is being
 * constructed, getScanner holds a read lock. If the scanner is successfully
 * constructed, it holds a read lock until it is closed. A close takes out a
 * write lock and consequently will block for ongoing operations and will block
 * new operations from starting while the close is in progress.
 *
 * <p>An HRegion is defined by its table and its key extent.
 *
 * <p>It consists of at least one Store.  The number of Stores should be
 * configurable, so that data which is accessed together is stored in the same
 * Store.  Right now, we approximate that by building a single Store for
 * each column family.  (This config info will be communicated via the
 * tabledesc.)
 *
 * <p>The HTableDescriptor contains metainfo about the HRegion's table.
 * regionName is a unique identifier for this HRegion. (startKey, endKey]
 * defines the keyspace for this HRegion.
 */
@InterfaceAudience.Private
public class HRegion implements HeapSize { // , Writable{
  public static final Log LOG = LogFactory.getLog(HRegion.class);

  public static final String LOAD_CFS_ON_DEMAND_CONFIG_KEY =
      "hbase.hregion.scan.loadColumnFamiliesOnDemand";

  /**
   * This is the global default value for durability. All tables/mutations not
   * defining a durability or using USE_DEFAULT will default to this value.
   */
  private static final Durability DEFAULT_DURABLITY = Durability.SYNC_WAL;

  final AtomicBoolean closed = new AtomicBoolean(false);
  /* Closing can take some time; use the closing flag if there is stuff we don't
   * want to do while in closing state; e.g. like offer this region up to the
   * master as a region to close if the carrying regionserver is overloaded.
   * Once set, it is never cleared.
   */
  final AtomicBoolean closing = new AtomicBoolean(false);

  /**
   * The sequence id of the last flush on this region.  Used doing some rough calculations on
   * whether time to flush or not.
   */
  protected volatile long lastFlushSeqId = -1L;

  /**
   * Region scoped edit sequence Id. Edits to this region are GUARANTEED to appear in the WAL/HLog
   * file in this sequence id's order; i.e. edit #2 will be in the WAL after edit #1.
   * Its default value is -1L. This default is used as a marker to indicate
   * that the region hasn't opened yet. Once it is opened, it is set to the derived
   * {@link #openSeqNum}, the largest sequence id of all hfiles opened under this Region.
   *
   * <p>Control of this sequence is handed off to the WAL/HLog implementation.  It is responsible
   * for tagging edits with the correct sequence id since it is responsible for getting the
   * edits into the WAL files. It controls updating the sequence id value.  DO NOT UPDATE IT
   * OUTSIDE OF THE WAL.  The value you get will not be what you think it is.
   */
  private final AtomicLong sequenceId = new AtomicLong(-1L);

  /**
   * Operation enum is used in {@link HRegion#startRegionOperation} to provide operation context for
   * startRegionOperation to possibly invoke different checks before any region operations. Not all
   * operations have to be defined here. It's only needed when a special check is need in
   * startRegionOperation
   */
  public enum Operation {
    ANY, GET, PUT, DELETE, SCAN, APPEND, INCREMENT, SPLIT_REGION, MERGE_REGION, BATCH_MUTATE,
    REPLAY_BATCH_MUTATE, COMPACT_REGION
  }

  //////////////////////////////////////////////////////////////////////////////
  // Members
  //////////////////////////////////////////////////////////////////////////////

  // map from a locked row to the context for that lock including:
  // - CountDownLatch for threads waiting on that row
  // - the thread that owns the lock (allow reentrancy)
  // - reference count of (reentrant) locks held by the thread
  // - the row itself
  private final ConcurrentHashMap<HashedBytes, RowLockContext> lockedRows =
      new ConcurrentHashMap<HashedBytes, RowLockContext>();

  protected final Map<byte[], Store> stores = new ConcurrentSkipListMap<byte[], Store>(
      Bytes.BYTES_RAWCOMPARATOR);

  // TODO: account for each registered handler in HeapSize computation
  private Map<String, Service> coprocessorServiceHandlers = Maps.newHashMap();

  public final AtomicLong memstoreSize = new AtomicLong(0);

  // Debug possible data loss due to WAL off
  final Counter numMutationsWithoutWAL = new Counter();
  final Counter dataInMemoryWithoutWAL = new Counter();

  // Debug why CAS operations are taking a while.
  final Counter checkAndMutateChecksPassed = new Counter();
  final Counter checkAndMutateChecksFailed = new Counter();

  //Number of requests
  final Counter readRequestsCount = new Counter();
  final Counter writeRequestsCount = new Counter();

  // Compaction counters
  final AtomicLong compactionsFinished = new AtomicLong(0L);
  final AtomicLong compactionNumFilesCompacted = new AtomicLong(0L);
  final AtomicLong compactionNumBytesCompacted = new AtomicLong(0L);


  private final HLog log;
  private final HRegionFileSystem fs;
  protected final Configuration conf;
  private final Configuration baseConf;
  private final KeyValue.KVComparator comparator;
  private final int rowLockWaitDuration;
  static final int DEFAULT_ROWLOCK_WAIT_DURATION = 30000;

  // The internal wait duration to acquire a lock before read/update
  // from the region. It is not per row. The purpose of this wait time
  // is to avoid waiting a long time while the region is busy, so that
  // we can release the IPC handler soon enough to improve the
  // availability of the region server. It can be adjusted by
  // tuning configuration "hbase.busy.wait.duration".
  final long busyWaitDuration;
  static final long DEFAULT_BUSY_WAIT_DURATION = HConstants.DEFAULT_HBASE_RPC_TIMEOUT;

  // If updating multiple rows in one call, wait longer,
  // i.e. waiting for busyWaitDuration * # of rows. However,
  // we can limit the max multiplier.
  final int maxBusyWaitMultiplier;

  // Max busy wait duration. There is no point to wait longer than the RPC
  // purge timeout, when a RPC call will be terminated by the RPC engine.
  final long maxBusyWaitDuration;

  // negative number indicates infinite timeout
  static final long DEFAULT_ROW_PROCESSOR_TIMEOUT = 60 * 1000L;
  final ExecutorService rowProcessorExecutor = Executors.newCachedThreadPool();

  private final ConcurrentHashMap<RegionScanner, Long> scannerReadPoints;

  /**
   * The sequence ID that was encountered when this region was opened.
   */
  private long openSeqNum = HConstants.NO_SEQNUM;

  /**
   * The default setting for whether to enable on-demand CF loading for
   * scan requests to this region. Requests can override it.
   */
  private boolean isLoadingCfsOnDemandDefault = false;

  private final AtomicInteger majorInProgress = new AtomicInteger(0);
  private final AtomicInteger minorInProgress = new AtomicInteger(0);

  //
  // Context: During replay we want to ensure that we do not lose any data. So, we
  // have to be conservative in how we replay logs. For each store, we calculate
  // the maxSeqId up to which the store was flushed. And, skip the edits which
  // are equal to or lower than maxSeqId for each store.
  // The following map is populated when opening the region
  Map<byte[], Long> maxSeqIdInStores = new TreeMap<byte[], Long>(Bytes.BYTES_COMPARATOR);

  /**
   * Config setting for whether to allow writes when a region is in recovering or not.
   */
  private boolean disallowWritesInRecovering = false;

  // when a region is in recovering state, it can only accept writes not reads
  private volatile boolean isRecovering = false;

  /**
   * @return The smallest mvcc readPoint across all the scanners in this
   * region. Writes older than this readPoint, are included  in every
   * read operation.
   */
  public long getSmallestReadPoint() {
    long minimumReadPoint;
    // We need to ensure that while we are calculating the smallestReadPoint
    // no new RegionScanners can grab a readPoint that we are unaware of.
    // We achieve this by synchronizing on the scannerReadPoints object.
    synchronized(scannerReadPoints) {
      minimumReadPoint = mvcc.memstoreReadPoint();

      for (Long readPoint: this.scannerReadPoints.values()) {
        if (readPoint < minimumReadPoint) {
          minimumReadPoint = readPoint;
        }
      }
    }
    return minimumReadPoint;
  }
  /*
   * Data structure of write state flags used coordinating flushes,
   * compactions and closes.
   */
  static class WriteState {
    // Set while a memstore flush is happening.
    volatile boolean flushing = false;
    // Set when a flush has been requested.
    volatile boolean flushRequested = false;
    // Number of compactions running.
    volatile int compacting = 0;
    // Gets set in close. If set, cannot compact or flush again.
    volatile boolean writesEnabled = true;
    // Set if region is read-only
    volatile boolean readOnly = false;
    // whether the reads are enabled. This is different than readOnly, because readOnly is
    // static in the lifetime of the region, while readsEnabled is dynamic
    volatile boolean readsEnabled = true;

    /**
     * Set flags that make this region read-only.
     *
     * @param onOff flip value for region r/o setting
     */
    synchronized void setReadOnly(final boolean onOff) {
      this.writesEnabled = !onOff;
      this.readOnly = onOff;
    }

    boolean isReadOnly() {
      return this.readOnly;
    }

    boolean isFlushRequested() {
      return this.flushRequested;
    }

    void setReadsEnabled(boolean readsEnabled) {
      this.readsEnabled = readsEnabled;
    }

    static final long HEAP_SIZE = ClassSize.align(
        ClassSize.OBJECT + 5 * Bytes.SIZEOF_BOOLEAN);
  }

  /**
   * Objects from this class are created when flushing to describe all the different states that
   * that method ends up in. The Result enum describes those states. The sequence id should only
   * be specified if the flush was successful, and the failure message should only be specified
   * if it didn't flush.
   */
  public static class FlushResult {
    enum Result {
      FLUSHED_NO_COMPACTION_NEEDED,
      FLUSHED_COMPACTION_NEEDED,
      // Special case where a flush didn't run because there's nothing in the memstores. Used when
      // bulk loading to know when we can still load even if a flush didn't happen.
      CANNOT_FLUSH_MEMSTORE_EMPTY,
      CANNOT_FLUSH
      // Be careful adding more to this enum, look at the below methods to make sure
    }

    final Result result;
    final String failureReason;
    final long flushSequenceId;

    /**
     * Convenience constructor to use when the flush is successful, the failure message is set to
     * null.
     * @param result Expecting FLUSHED_NO_COMPACTION_NEEDED or FLUSHED_COMPACTION_NEEDED.
     * @param flushSequenceId Generated sequence id that comes right after the edits in the
     *                        memstores.
     */
    FlushResult(Result result, long flushSequenceId) {
      this(result, flushSequenceId, null);
      assert result == Result.FLUSHED_NO_COMPACTION_NEEDED || result == Result
          .FLUSHED_COMPACTION_NEEDED;
    }

    /**
     * Convenience constructor to use when we cannot flush.
     * @param result Expecting CANNOT_FLUSH_MEMSTORE_EMPTY or CANNOT_FLUSH.
     * @param failureReason Reason why we couldn't flush.
     */
    FlushResult(Result result, String failureReason) {
      this(result, -1, failureReason);
      assert result == Result.CANNOT_FLUSH_MEMSTORE_EMPTY || result == Result.CANNOT_FLUSH;
    }

    /**
     * Constructor with all the parameters.
     * @param result Any of the Result.
     * @param flushSequenceId Generated sequence id if the memstores were flushed else -1.
     * @param failureReason Reason why we couldn't flush, or null.
     */
    FlushResult(Result result, long flushSequenceId, String failureReason) {
      this.result = result;
      this.flushSequenceId = flushSequenceId;
      this.failureReason = failureReason;
    }

    /**
     * Convenience method, the equivalent of checking if result is
     * FLUSHED_NO_COMPACTION_NEEDED or FLUSHED_NO_COMPACTION_NEEDED.
     * @return true if the memstores were flushed, else false.
     */
    public boolean isFlushSucceeded() {
      return result == Result.FLUSHED_NO_COMPACTION_NEEDED || result == Result
          .FLUSHED_COMPACTION_NEEDED;
    }

    /**
     * Convenience method, the equivalent of checking if result is FLUSHED_COMPACTION_NEEDED.
     * @return True if the flush requested a compaction, else false (doesn't even mean it flushed).
     */
    public boolean isCompactionNeeded() {
      return result == Result.FLUSHED_COMPACTION_NEEDED;
    }
  }

  final WriteState writestate = new WriteState();

  long memstoreFlushSize;
  final long timestampSlop;
  final long rowProcessorTimeout;
  private volatile long lastFlushTime;
  final RegionServerServices rsServices;
  private RegionServerAccounting rsAccounting;
  private long flushCheckInterval;
  // flushPerChanges is to prevent too many changes in memstore
  private long flushPerChanges;
  private long blockingMemStoreSize;
  final long threadWakeFrequency;
  // Used to guard closes
  final ReentrantReadWriteLock lock = new ReentrantReadWriteLock();

  // Stop updates lock
  private final ReentrantReadWriteLock updatesLock = new ReentrantReadWriteLock();
  private boolean splitRequest;
  private byte[] explicitSplitPoint = null;

  private final MultiVersionConsistencyControl mvcc =
      new MultiVersionConsistencyControl();

  // Coprocessor host
  private RegionCoprocessorHost coprocessorHost;

  private HTableDescriptor htableDescriptor = null;
  private RegionSplitPolicy splitPolicy;

  private final MetricsRegion metricsRegion;
  private final MetricsRegionWrapperImpl metricsRegionWrapper;
  private final Durability durability;

  /**
   * HRegion constructor. This constructor should only be used for testing and
   * extensions.  Instances of HRegion should be instantiated with the
   * {@link HRegion#createHRegion} or {@link HRegion#openHRegion} method.
   *
   * @param tableDir qualified path of directory where region should be located,
   * usually the table directory.
   * @param log The HLog is the outbound log for any updates to the HRegion
   * (There's a single HLog for all the HRegions on a single HRegionServer.)
   * The log file is a logfile from the previous execution that's
   * custom-computed for this HRegion. The HRegionServer computes and sorts the
   * appropriate log info for this HRegion. If there is a previous log file
   * (implying that the HRegion has been written-to before), then read it from
   * the supplied path.
   * @param fs is the filesystem.
   * @param confParam is global configuration settings.
   * @param regionInfo - HRegionInfo that describes the region
   * is new), then read them from the supplied path.
   * @param htd the table descriptor
   * @param rsServices reference to {@link RegionServerServices} or null
   */
  @Deprecated
  public HRegion(final Path tableDir, final HLog log, final FileSystem fs,
      final Configuration confParam, final HRegionInfo regionInfo,
      final HTableDescriptor htd, final RegionServerServices rsServices) {
    this(new HRegionFileSystem(confParam, fs, tableDir, regionInfo),
      log, confParam, htd, rsServices);
  }

  /**
   * HRegion constructor. This constructor should only be used for testing and
   * extensions.  Instances of HRegion should be instantiated with the
   * {@link HRegion#createHRegion} or {@link HRegion#openHRegion} method.
   *
   * @param fs is the filesystem.
   * @param log The HLog is the outbound log for any updates to the HRegion
   * (There's a single HLog for all the HRegions on a single HRegionServer.)
   * The log file is a logfile from the previous execution that's
   * custom-computed for this HRegion. The HRegionServer computes and sorts the
   * appropriate log info for this HRegion. If there is a previous log file
   * (implying that the HRegion has been written-to before), then read it from
   * the supplied path.
   * @param confParam is global configuration settings.
   * @param htd the table descriptor
   * @param rsServices reference to {@link RegionServerServices} or null
   */
  public HRegion(final HRegionFileSystem fs, final HLog log, final Configuration confParam,
      final HTableDescriptor htd, final RegionServerServices rsServices) {
    if (htd == null) {
      throw new IllegalArgumentException("Need table descriptor");
    }

    if (confParam instanceof CompoundConfiguration) {
      throw new IllegalArgumentException("Need original base configuration");
    }

    this.comparator = fs.getRegionInfo().getComparator();
    this.log = log;
    this.fs = fs;

    // 'conf' renamed to 'confParam' b/c we use this.conf in the constructor
    this.baseConf = confParam;
    this.conf = new CompoundConfiguration()
      .add(confParam)
      .addStringMap(htd.getConfiguration())
      .addWritableMap(htd.getValues());
    this.flushCheckInterval = conf.getInt(MEMSTORE_PERIODIC_FLUSH_INTERVAL,
        DEFAULT_CACHE_FLUSH_INTERVAL);
    this.flushPerChanges = conf.getLong(MEMSTORE_FLUSH_PER_CHANGES, DEFAULT_FLUSH_PER_CHANGES);
    if (this.flushPerChanges > MAX_FLUSH_PER_CHANGES) {
      throw new IllegalArgumentException(MEMSTORE_FLUSH_PER_CHANGES + " can not exceed "
          + MAX_FLUSH_PER_CHANGES);
    }

    this.rowLockWaitDuration = conf.getInt("hbase.rowlock.wait.duration",
                    DEFAULT_ROWLOCK_WAIT_DURATION);

    this.isLoadingCfsOnDemandDefault = conf.getBoolean(LOAD_CFS_ON_DEMAND_CONFIG_KEY, true);
    this.htableDescriptor = htd;
    this.rsServices = rsServices;
    this.threadWakeFrequency = conf.getLong(HConstants.THREAD_WAKE_FREQUENCY, 10 * 1000);
    setHTableSpecificConf();
    this.scannerReadPoints = new ConcurrentHashMap<RegionScanner, Long>();

    this.busyWaitDuration = conf.getLong(
      "hbase.busy.wait.duration", DEFAULT_BUSY_WAIT_DURATION);
    this.maxBusyWaitMultiplier = conf.getInt("hbase.busy.wait.multiplier.max", 2);
    if (busyWaitDuration * maxBusyWaitMultiplier <= 0L) {
      throw new IllegalArgumentException("Invalid hbase.busy.wait.duration ("
        + busyWaitDuration + ") or hbase.busy.wait.multiplier.max ("
        + maxBusyWaitMultiplier + "). Their product should be positive");
    }
    this.maxBusyWaitDuration = conf.getLong("hbase.ipc.client.call.purge.timeout",
      2 * HConstants.DEFAULT_HBASE_RPC_TIMEOUT);

    /*
     * timestamp.slop provides a server-side constraint on the timestamp. This
     * assumes that you base your TS around currentTimeMillis(). In this case,
     * throw an error to the user if the user-specified TS is newer than now +
     * slop. LATEST_TIMESTAMP == don't use this functionality
     */
    this.timestampSlop = conf.getLong(
        "hbase.hregion.keyvalue.timestamp.slop.millisecs",
        HConstants.LATEST_TIMESTAMP);

    /**
     * Timeout for the process time in processRowsWithLocks().
     * Use -1 to switch off time bound.
     */
    this.rowProcessorTimeout = conf.getLong(
        "hbase.hregion.row.processor.timeout", DEFAULT_ROW_PROCESSOR_TIMEOUT);
    this.durability = htd.getDurability() == Durability.USE_DEFAULT
        ? DEFAULT_DURABLITY
        : htd.getDurability();
    if (rsServices != null) {
      this.rsAccounting = this.rsServices.getRegionServerAccounting();
      // don't initialize coprocessors if not running within a regionserver
      // TODO: revisit if coprocessors should load in other cases
      this.coprocessorHost = new RegionCoprocessorHost(this, rsServices, conf);
      this.metricsRegionWrapper = new MetricsRegionWrapperImpl(this);
      this.metricsRegion = new MetricsRegion(this.metricsRegionWrapper);

      Map<String, HRegion> recoveringRegions = rsServices.getRecoveringRegions();
      String encodedName = getRegionInfo().getEncodedName();
      if (recoveringRegions != null && recoveringRegions.containsKey(encodedName)) {
        this.isRecovering = true;
        recoveringRegions.put(encodedName, this);
      }
    } else {
      this.metricsRegionWrapper = null;
      this.metricsRegion = null;
    }
    if (LOG.isDebugEnabled()) {
      // Write out region name as string and its encoded name.
      LOG.debug("Instantiated " + this);
    }

    // by default, we allow writes against a region when it's in recovering
    this.disallowWritesInRecovering =
        conf.getBoolean(HConstants.DISALLOW_WRITES_IN_RECOVERING,
          HConstants.DEFAULT_DISALLOW_WRITES_IN_RECOVERING_CONFIG);
  }

  void setHTableSpecificConf() {
    if (this.htableDescriptor == null) return;
    long flushSize = this.htableDescriptor.getMemStoreFlushSize();

    if (flushSize <= 0) {
      flushSize = conf.getLong(HConstants.HREGION_MEMSTORE_FLUSH_SIZE,
        HTableDescriptor.DEFAULT_MEMSTORE_FLUSH_SIZE);
    }
    this.memstoreFlushSize = flushSize;
    this.blockingMemStoreSize = this.memstoreFlushSize *
        conf.getLong("hbase.hregion.memstore.block.multiplier", 2);
  }

  /**
   * Initialize this region.
   * Used only by tests and SplitTransaction to reopen the region.
   * You should use createHRegion() or openHRegion()
   * @return What the next sequence (edit) id should be.
   * @throws IOException e
   * @deprecated use HRegion.createHRegion() or HRegion.openHRegion()
   */
  @Deprecated
  public long initialize() throws IOException {
    return initialize(null);
  }

  /**
   * Initialize this region.
   *
   * @param reporter Tickle every so often if initialize is taking a while.
   * @return What the next sequence (edit) id should be.
   * @throws IOException e
   */
  private long initialize(final CancelableProgressable reporter) throws IOException {
    MonitoredTask status = TaskMonitor.get().createStatus("Initializing region " + this);
    long nextSeqId = -1;
    try {
      nextSeqId = initializeRegionInternals(reporter, status);
      return nextSeqId;
    } finally {
      // nextSeqid will be -1 if the initialization fails.
      // At least it will be 0 otherwise.
      if (nextSeqId == -1) {
        status
            .abort("Exception during region " + this.getRegionNameAsString() + " initialization.");
      }
    }
  }

  private long initializeRegionInternals(final CancelableProgressable reporter,
      final MonitoredTask status) throws IOException, UnsupportedEncodingException {
    if (coprocessorHost != null) {
      status.setStatus("Running coprocessor pre-open hook");
      coprocessorHost.preOpen();
    }

    // Write HRI to a file in case we need to recover hbase:meta
    status.setStatus("Writing region info on filesystem");
    fs.checkRegionInfoOnFilesystem();



    // Initialize all the HStores
    status.setStatus("Initializing all the Stores");
    long maxSeqId = initializeRegionStores(reporter, status);

    this.writestate.setReadOnly(ServerRegionReplicaUtil.isReadOnly(this));
    this.writestate.flushRequested = false;
    this.writestate.compacting = 0;

    if (this.writestate.writesEnabled) {
      // Remove temporary data left over from old regions
      status.setStatus("Cleaning up temporary data from old regions");
      fs.cleanupTempDir();
    }

    if (this.writestate.writesEnabled) {
      status.setStatus("Cleaning up detritus from prior splits");
      // Get rid of any splits or merges that were lost in-progress.  Clean out
      // these directories here on open.  We may be opening a region that was
      // being split but we crashed in the middle of it all.
      fs.cleanupAnySplitDetritus();
      fs.cleanupMergesDir();
    }

    // Initialize split policy
    this.splitPolicy = RegionSplitPolicy.create(this, conf);

    this.lastFlushTime = EnvironmentEdgeManager.currentTime();
    // Use maximum of log sequenceid or that which was found in stores
    // (particularly if no recovered edits, seqid will be -1).
    long nextSeqid = maxSeqId + 1;
    if (this.isRecovering) {
      // In distributedLogReplay mode, we don't know the last change sequence number because region
      // is opened before recovery completes. So we add a safety bumper to avoid new sequence number
      // overlaps used sequence numbers
      nextSeqid += this.flushPerChanges + 10000000; // add another extra 10million
    }

    LOG.info("Onlined " + this.getRegionInfo().getShortNameToLog() +
      "; next sequenceid=" + nextSeqid);

    // A region can be reopened if failed a split; reset flags
    this.closing.set(false);
    this.closed.set(false);

    if (coprocessorHost != null) {
      status.setStatus("Running coprocessor post-open hooks");
      coprocessorHost.postOpen();
    }

    status.markComplete("Region opened successfully");
    return nextSeqid;
  }

  private long initializeRegionStores(final CancelableProgressable reporter, MonitoredTask status)
      throws IOException, UnsupportedEncodingException {
    // Load in all the HStores.

    long maxSeqId = -1;
    // initialized to -1 so that we pick up MemstoreTS from column families
    long maxMemstoreTS = -1;

    if (!htableDescriptor.getFamilies().isEmpty()) {
      // initialize the thread pool for opening stores in parallel.
      ThreadPoolExecutor storeOpenerThreadPool =
        getStoreOpenAndCloseThreadPool("StoreOpener-" + this.getRegionInfo().getShortNameToLog());
      CompletionService<HStore> completionService =
        new ExecutorCompletionService<HStore>(storeOpenerThreadPool);

      // initialize each store in parallel
      for (final HColumnDescriptor family : htableDescriptor.getFamilies()) {
        status.setStatus("Instantiating store for column family " + family);
        completionService.submit(new Callable<HStore>() {
          @Override
          public HStore call() throws IOException {
            return instantiateHStore(family);
          }
        });
      }
      boolean allStoresOpened = false;
      try {
        for (int i = 0; i < htableDescriptor.getFamilies().size(); i++) {
          Future<HStore> future = completionService.take();
          HStore store = future.get();
          this.stores.put(store.getColumnFamilyName().getBytes(), store);

          long storeMaxSequenceId = store.getMaxSequenceId();
          maxSeqIdInStores.put(store.getColumnFamilyName().getBytes(),
              storeMaxSequenceId);
          if (maxSeqId == -1 || storeMaxSequenceId > maxSeqId) {
            maxSeqId = storeMaxSequenceId;
          }
          long maxStoreMemstoreTS = store.getMaxMemstoreTS();
          if (maxStoreMemstoreTS > maxMemstoreTS) {
            maxMemstoreTS = maxStoreMemstoreTS;
          }
        }
        allStoresOpened = true;
      } catch (InterruptedException e) {
        throw (InterruptedIOException)new InterruptedIOException().initCause(e);
      } catch (ExecutionException e) {
        throw new IOException(e.getCause());
      } finally {
        storeOpenerThreadPool.shutdownNow();
        if (!allStoresOpened) {
          // something went wrong, close all opened stores
          LOG.error("Could not initialize all stores for the region=" + this);
          for (Store store : this.stores.values()) {
            try {
              store.close();
            } catch (IOException e) {
              LOG.warn(e.getMessage());
            }
          }
        }
      }
    }
    if (ServerRegionReplicaUtil.shouldReplayRecoveredEdits(this)) {
      // Recover any edits if available.
      maxSeqId = Math.max(maxSeqId, replayRecoveredEditsIfAny(
          this.fs.getRegionDir(), maxSeqIdInStores, reporter, status));
    }
    maxSeqId = Math.max(maxSeqId, maxMemstoreTS + 1);
    mvcc.initialize(maxSeqId);
    return maxSeqId;
  }

  private void writeRegionOpenMarker(HLog log, long openSeqId) throws IOException {
    Map<byte[], List<Path>> storeFiles
    = new TreeMap<byte[], List<Path>>(Bytes.BYTES_COMPARATOR);
    for (Map.Entry<byte[], Store> entry : getStores().entrySet()) {
      Store store = entry.getValue();
      ArrayList<Path> storeFileNames = new ArrayList<Path>();
      for (StoreFile storeFile: store.getStorefiles()) {
        storeFileNames.add(storeFile.getPath());
      }
      storeFiles.put(entry.getKey(), storeFileNames);
    }

    RegionEventDescriptor regionOpenDesc = ProtobufUtil.toRegionEventDescriptor(
      RegionEventDescriptor.EventType.REGION_OPEN, getRegionInfo(), openSeqId,
      getRegionServerServices().getServerName(), storeFiles);
    HLogUtil.writeRegionEventMarker(log, getTableDesc(), getRegionInfo(), regionOpenDesc,
      getSequenceId());
  }

  private void writeRegionCloseMarker(HLog log) throws IOException {
    Map<byte[], List<Path>> storeFiles
    = new TreeMap<byte[], List<Path>>(Bytes.BYTES_COMPARATOR);
    for (Map.Entry<byte[], Store> entry : getStores().entrySet()) {
      Store store = entry.getValue();
      ArrayList<Path> storeFileNames = new ArrayList<Path>();
      for (StoreFile storeFile: store.getStorefiles()) {
        storeFileNames.add(storeFile.getPath());
      }
      storeFiles.put(entry.getKey(), storeFileNames);
    }

    RegionEventDescriptor regionEventDesc = ProtobufUtil.toRegionEventDescriptor(
      RegionEventDescriptor.EventType.REGION_CLOSE, getRegionInfo(), getSequenceId().get(),
      getRegionServerServices().getServerName(), storeFiles);
    HLogUtil.writeRegionEventMarker(log, getTableDesc(), getRegionInfo(), regionEventDesc,
      getSequenceId());
  }

  /**
   * @return True if this region has references.
   */
  public boolean hasReferences() {
    for (Store store : this.stores.values()) {
      if (store.hasReferences()) return true;
    }
    return false;
  }

  /**
   * This function will return the HDFS blocks distribution based on the data
   * captured when HFile is created
   * @return The HDFS blocks distribution for the region.
   */
  public HDFSBlocksDistribution getHDFSBlocksDistribution() {
    HDFSBlocksDistribution hdfsBlocksDistribution =
      new HDFSBlocksDistribution();
    synchronized (this.stores) {
      for (Store store : this.stores.values()) {
        for (StoreFile sf : store.getStorefiles()) {
          HDFSBlocksDistribution storeFileBlocksDistribution =
            sf.getHDFSBlockDistribution();
          hdfsBlocksDistribution.add(storeFileBlocksDistribution);
        }
      }
    }
    return hdfsBlocksDistribution;
  }

  /**
   * This is a helper function to compute HDFS block distribution on demand
   * @param conf configuration
   * @param tableDescriptor HTableDescriptor of the table
   * @param regionInfo encoded name of the region
   * @return The HDFS blocks distribution for the given region.
   * @throws IOException
   */
  public static HDFSBlocksDistribution computeHDFSBlocksDistribution(final Configuration conf,
      final HTableDescriptor tableDescriptor, final HRegionInfo regionInfo) throws IOException {
    Path tablePath = FSUtils.getTableDir(FSUtils.getRootDir(conf), tableDescriptor.getTableName());
    return computeHDFSBlocksDistribution(conf, tableDescriptor, regionInfo, tablePath);
  }

  /**
   * This is a helper function to compute HDFS block distribution on demand
   * @param conf configuration
   * @param tableDescriptor HTableDescriptor of the table
   * @param regionInfo encoded name of the region
   * @param tablePath the table directory
   * @return The HDFS blocks distribution for the given region.
   * @throws IOException
   */
  public static HDFSBlocksDistribution computeHDFSBlocksDistribution(final Configuration conf,
      final HTableDescriptor tableDescriptor, final HRegionInfo regionInfo,  Path tablePath)
      throws IOException {
    HDFSBlocksDistribution hdfsBlocksDistribution = new HDFSBlocksDistribution();
    FileSystem fs = tablePath.getFileSystem(conf);

    HRegionFileSystem regionFs = new HRegionFileSystem(conf, fs, tablePath, regionInfo);
    for (HColumnDescriptor family: tableDescriptor.getFamilies()) {
      Collection<StoreFileInfo> storeFiles = regionFs.getStoreFiles(family.getNameAsString());
      if (storeFiles == null) continue;

      for (StoreFileInfo storeFileInfo : storeFiles) {
        hdfsBlocksDistribution.add(storeFileInfo.computeHDFSBlocksDistribution(fs));
      }
    }
    return hdfsBlocksDistribution;
  }

  public AtomicLong getMemstoreSize() {
    return memstoreSize;
  }

  /**
   * Increase the size of mem store in this region and the size of global mem
   * store
   * @return the size of memstore in this region
   */
  public long addAndGetGlobalMemstoreSize(long memStoreSize) {
    if (this.rsAccounting != null) {
      rsAccounting.addAndGetGlobalMemstoreSize(memStoreSize);
    }
    return this.memstoreSize.addAndGet(memStoreSize);
  }

  /** @return a HRegionInfo object for this region */
  public HRegionInfo getRegionInfo() {
    return this.fs.getRegionInfo();
  }

  /**
   * @return Instance of {@link RegionServerServices} used by this HRegion.
   * Can be null.
   */
  RegionServerServices getRegionServerServices() {
    return this.rsServices;
  }

  /** @return readRequestsCount for this region */
  long getReadRequestsCount() {
    return this.readRequestsCount.get();
  }

  /** @return writeRequestsCount for this region */
  long getWriteRequestsCount() {
    return this.writeRequestsCount.get();
  }

  public MetricsRegion getMetrics() {
    return metricsRegion;
  }

  /** @return true if region is closed */
  public boolean isClosed() {
    return this.closed.get();
  }

  /**
   * @return True if closing process has started.
   */
  public boolean isClosing() {
    return this.closing.get();
  }

  /**
   * Reset recovering state of current region
   */
  public void setRecovering(boolean newState) {
    boolean wasRecovering = this.isRecovering;
    this.isRecovering = newState;
    if (wasRecovering && !isRecovering) {
      // Call only when log replay is over.
      coprocessorHost.postLogReplay();
    }
  }

  /**
   * @return True if current region is in recovering
   */
  public boolean isRecovering() {
    return this.isRecovering;
  }

  /** @return true if region is available (not closed and not closing) */
  public boolean isAvailable() {
    return !isClosed() && !isClosing();
  }

  /** @return true if region is splittable */
  public boolean isSplittable() {
    return isAvailable() && !hasReferences();
  }

  /**
   * @return true if region is mergeable
   */
  public boolean isMergeable() {
    if (!isAvailable()) {
      LOG.debug("Region " + this.getRegionNameAsString()
          + " is not mergeable because it is closing or closed");
      return false;
    }
    if (hasReferences()) {
      LOG.debug("Region " + this.getRegionNameAsString()
          + " is not mergeable because it has references");
      return false;
    }

    return true;
  }

  public boolean areWritesEnabled() {
    synchronized(this.writestate) {
      return this.writestate.writesEnabled;
    }
  }

   public MultiVersionConsistencyControl getMVCC() {
     return mvcc;
   }

   /*
    * Returns readpoint considering given IsolationLevel
    */
   public long getReadpoint(IsolationLevel isolationLevel) {
     if (isolationLevel == IsolationLevel.READ_UNCOMMITTED) {
       // This scan can read even uncommitted transactions
       return Long.MAX_VALUE;
     }
     return mvcc.memstoreReadPoint();
   }

   public boolean isLoadingCfsOnDemandDefault() {
     return this.isLoadingCfsOnDemandDefault;
   }

  /**
   * Close down this HRegion.  Flush the cache, shut down each HStore, don't
   * service any more calls.
   *
   * <p>This method could take some time to execute, so don't call it from a
   * time-sensitive thread.
   *
   * @return Vector of all the storage files that the HRegion's component
   * HStores make use of.  It's a list of all HStoreFile objects. Returns empty
   * vector if already closed and null if judged that it should not close.
   *
   * @throws IOException e
   */
  public Map<byte[], List<StoreFile>> close() throws IOException {
    return close(false);
  }

  private final Object closeLock = new Object();

  /** Conf key for the periodic flush interval */
  public static final String MEMSTORE_PERIODIC_FLUSH_INTERVAL =
      "hbase.regionserver.optionalcacheflushinterval";
  /** Default interval for the memstore flush */
  public static final int DEFAULT_CACHE_FLUSH_INTERVAL = 3600000;

  /** Conf key to force a flush if there are already enough changes for one region in memstore */
  public static final String MEMSTORE_FLUSH_PER_CHANGES =
      "hbase.regionserver.flush.per.changes";
  public static final long DEFAULT_FLUSH_PER_CHANGES = 30000000; // 30 millions
  /**
   * The following MAX_FLUSH_PER_CHANGES is large enough because each KeyValue has 20+ bytes
   * overhead. Therefore, even 1G empty KVs occupy at least 20GB memstore size for a single region
   */
  public static final long MAX_FLUSH_PER_CHANGES = 1000000000; // 1G

  /**
   * Close down this HRegion.  Flush the cache unless abort parameter is true,
   * Shut down each HStore, don't service any more calls.
   *
   * This method could take some time to execute, so don't call it from a
   * time-sensitive thread.
   *
   * @param abort true if server is aborting (only during testing)
   * @return Vector of all the storage files that the HRegion's component
   * HStores make use of.  It's a list of HStoreFile objects.  Can be null if
   * we are not to close at this time or we are already closed.
   *
   * @throws IOException e
   */
  public Map<byte[], List<StoreFile>> close(final boolean abort) throws IOException {
    // Only allow one thread to close at a time. Serialize them so dual
    // threads attempting to close will run up against each other.
    MonitoredTask status = TaskMonitor.get().createStatus(
        "Closing region " + this +
        (abort ? " due to abort" : ""));

    status.setStatus("Waiting for close lock");
    try {
      synchronized (closeLock) {
        return doClose(abort, status);
      }
    } finally {
      status.cleanup();
    }
  }

  private Map<byte[], List<StoreFile>> doClose(final boolean abort, MonitoredTask status)
      throws IOException {
    if (isClosed()) {
      LOG.warn("Region " + this + " already closed");
      return null;
    }

    if (coprocessorHost != null) {
      status.setStatus("Running coprocessor pre-close hooks");
      this.coprocessorHost.preClose(abort);
    }

    status.setStatus("Disabling compacts and flushes for region");
    synchronized (writestate) {
      // Disable compacting and flushing by background threads for this
      // region.
      writestate.writesEnabled = false;
      LOG.debug("Closing " + this + ": disabling compactions & flushes");
      waitForFlushesAndCompactions();
    }
    // If we were not just flushing, is it worth doing a preflush...one
    // that will clear out of the bulk of the memstore before we put up
    // the close flag?
    if (!abort && worthPreFlushing()) {
      status.setStatus("Pre-flushing region before close");
      LOG.info("Running close preflush of " + this.getRegionNameAsString());
      try {
        internalFlushcache(status);
      } catch (IOException ioe) {
        // Failed to flush the region. Keep going.
        status.setStatus("Failed pre-flush " + this + "; " + ioe.getMessage());
      }
    }

    this.closing.set(true);
    status.setStatus("Disabling writes for close");
    // block waiting for the lock for closing
    lock.writeLock().lock();
    try {
      if (this.isClosed()) {
        status.abort("Already got closed by another process");
        // SplitTransaction handles the null
        return null;
      }
      LOG.debug("Updates disabled for region " + this);
      // Don't flush the cache if we are aborting
      if (!abort) {
        int flushCount = 0;
        while (this.getMemstoreSize().get() > 0) {
          try {
            if (flushCount++ > 0) {
              int actualFlushes = flushCount - 1;
              if (actualFlushes > 5) {
                // If we tried 5 times and are unable to clear memory, abort
                // so we do not lose data
                throw new DroppedSnapshotException("Failed clearing memory after " +
                  actualFlushes + " attempts on region: " + Bytes.toStringBinary(getRegionName()));
              }
              LOG.info("Running extra flush, " + actualFlushes +
                " (carrying snapshot?) " + this);
            }
            internalFlushcache(status);
          } catch (IOException ioe) {
            status.setStatus("Failed flush " + this + ", putting online again");
            synchronized (writestate) {
              writestate.writesEnabled = true;
            }
            // Have to throw to upper layers.  I can't abort server from here.
            throw ioe;
          }
        }
      }

      Map<byte[], List<StoreFile>> result =
        new TreeMap<byte[], List<StoreFile>>(Bytes.BYTES_COMPARATOR);
      if (!stores.isEmpty()) {
        // initialize the thread pool for closing stores in parallel.
        ThreadPoolExecutor storeCloserThreadPool =
          getStoreOpenAndCloseThreadPool("StoreCloserThread-" + this.getRegionNameAsString());
        CompletionService<Pair<byte[], Collection<StoreFile>>> completionService =
          new ExecutorCompletionService<Pair<byte[], Collection<StoreFile>>>(storeCloserThreadPool);

        // close each store in parallel
        for (final Store store : stores.values()) {
          assert abort || store.getFlushableSize() == 0;
          completionService
              .submit(new Callable<Pair<byte[], Collection<StoreFile>>>() {
                @Override
                public Pair<byte[], Collection<StoreFile>> call() throws IOException {
                  return new Pair<byte[], Collection<StoreFile>>(
                    store.getFamily().getName(), store.close());
                }
              });
        }
        try {
          for (int i = 0; i < stores.size(); i++) {
            Future<Pair<byte[], Collection<StoreFile>>> future = completionService.take();
            Pair<byte[], Collection<StoreFile>> storeFiles = future.get();
            List<StoreFile> familyFiles = result.get(storeFiles.getFirst());
            if (familyFiles == null) {
              familyFiles = new ArrayList<StoreFile>();
              result.put(storeFiles.getFirst(), familyFiles);
            }
            familyFiles.addAll(storeFiles.getSecond());
          }
        } catch (InterruptedException e) {
          throw (InterruptedIOException)new InterruptedIOException().initCause(e);
        } catch (ExecutionException e) {
          throw new IOException(e.getCause());
        } finally {
          storeCloserThreadPool.shutdownNow();
        }
      }

      status.setStatus("Writing region close event to WAL");
      if (!abort  && log != null && getRegionServerServices() != null) {
        writeRegionCloseMarker(log);
      }

      this.closed.set(true);
      if (memstoreSize.get() != 0) LOG.error("Memstore size is " + memstoreSize.get());
      if (coprocessorHost != null) {
        status.setStatus("Running coprocessor post-close hooks");
        this.coprocessorHost.postClose(abort);
      }
      if ( this.metricsRegion != null) {
        this.metricsRegion.close();
      }
      if ( this.metricsRegionWrapper != null) {
        Closeables.closeQuietly(this.metricsRegionWrapper);
      }
      status.markComplete("Closed");
      LOG.info("Closed " + this);
      return result;
    } finally {
      lock.writeLock().unlock();
    }
  }

  /**
   * Wait for all current flushes and compactions of the region to complete.
   * <p>
   * Exposed for TESTING.
   */
  public void waitForFlushesAndCompactions() {
    synchronized (writestate) {
      boolean interrupted = false;
      try {
        while (writestate.compacting > 0 || writestate.flushing) {
          LOG.debug("waiting for " + writestate.compacting + " compactions"
            + (writestate.flushing ? " & cache flush" : "") + " to complete for region " + this);
          try {
            writestate.wait();
          } catch (InterruptedException iex) {
            // essentially ignore and propagate the interrupt back up
            LOG.warn("Interrupted while waiting");
            interrupted = true;
          }
        }
      } finally {
        if (interrupted) {
          Thread.currentThread().interrupt();
        }
      }
    }
  }

  protected ThreadPoolExecutor getStoreOpenAndCloseThreadPool(
      final String threadNamePrefix) {
    int numStores = Math.max(1, this.htableDescriptor.getFamilies().size());
    int maxThreads = Math.min(numStores,
        conf.getInt(HConstants.HSTORE_OPEN_AND_CLOSE_THREADS_MAX,
            HConstants.DEFAULT_HSTORE_OPEN_AND_CLOSE_THREADS_MAX));
    return getOpenAndCloseThreadPool(maxThreads, threadNamePrefix);
  }

  protected ThreadPoolExecutor getStoreFileOpenAndCloseThreadPool(
      final String threadNamePrefix) {
    int numStores = Math.max(1, this.htableDescriptor.getFamilies().size());
    int maxThreads = Math.max(1,
        conf.getInt(HConstants.HSTORE_OPEN_AND_CLOSE_THREADS_MAX,
            HConstants.DEFAULT_HSTORE_OPEN_AND_CLOSE_THREADS_MAX)
            / numStores);
    return getOpenAndCloseThreadPool(maxThreads, threadNamePrefix);
  }

  static ThreadPoolExecutor getOpenAndCloseThreadPool(int maxThreads,
      final String threadNamePrefix) {
    return Threads.getBoundedCachedThreadPool(maxThreads, 30L, TimeUnit.SECONDS,
      new ThreadFactory() {
        private int count = 1;

        @Override
        public Thread newThread(Runnable r) {
          return new Thread(r, threadNamePrefix + "-" + count++);
        }
      });
  }

   /**
    * @return True if its worth doing a flush before we put up the close flag.
    */
  private boolean worthPreFlushing() {
    return this.memstoreSize.get() >
      this.conf.getLong("hbase.hregion.preclose.flush.size", 1024 * 1024 * 5);
  }

  //////////////////////////////////////////////////////////////////////////////
  // HRegion accessors
  //////////////////////////////////////////////////////////////////////////////

  /** @return start key for region */
  public byte [] getStartKey() {
    return this.getRegionInfo().getStartKey();
  }

  /** @return end key for region */
  public byte [] getEndKey() {
    return this.getRegionInfo().getEndKey();
  }

  /** @return region id */
  public long getRegionId() {
    return this.getRegionInfo().getRegionId();
  }

  /** @return region name */
  public byte [] getRegionName() {
    return this.getRegionInfo().getRegionName();
  }

  /** @return region name as string for logging */
  public String getRegionNameAsString() {
    return this.getRegionInfo().getRegionNameAsString();
  }

  /** @return HTableDescriptor for this region */
  public HTableDescriptor getTableDesc() {
    return this.htableDescriptor;
  }

  /** @return HLog in use for this region */
  public HLog getLog() {
    return this.log;
  }

  /**
   * A split takes the config from the parent region & passes it to the daughter
   * region's constructor. If 'conf' was passed, you would end up using the HTD
   * of the parent region in addition to the new daughter HTD. Pass 'baseConf'
   * to the daughter regions to avoid this tricky dedupe problem.
   * @return Configuration object
   */
  Configuration getBaseConf() {
    return this.baseConf;
  }

  /** @return {@link FileSystem} being used by this region */
  public FileSystem getFilesystem() {
    return fs.getFileSystem();
  }

  /** @return the {@link HRegionFileSystem} used by this region */
  public HRegionFileSystem getRegionFileSystem() {
    return this.fs;
  }

  /** @return the last time the region was flushed */
  public long getLastFlushTime() {
    return this.lastFlushTime;
  }

  //////////////////////////////////////////////////////////////////////////////
  // HRegion maintenance.
  //
  // These methods are meant to be called periodically by the HRegionServer for
  // upkeep.
  //////////////////////////////////////////////////////////////////////////////

  /** @return returns size of largest HStore. */
  public long getLargestHStoreSize() {
    long size = 0;
    for (Store h : stores.values()) {
      long storeSize = h.getSize();
      if (storeSize > size) {
        size = storeSize;
      }
    }
    return size;
  }

  /**
   * @return KeyValue Comparator
   */
  public KeyValue.KVComparator getComparator() {
    return this.comparator;
  }

  /*
   * Do preparation for pending compaction.
   * @throws IOException
   */
  protected void doRegionCompactionPrep() throws IOException {
  }

  void triggerMajorCompaction() {
    for (Store h : stores.values()) {
      h.triggerMajorCompaction();
    }
  }

  /**
   * This is a helper function that compact all the stores synchronously
   * It is used by utilities and testing
   *
   * @param majorCompaction True to force a major compaction regardless of thresholds
   * @throws IOException e
   */
  public void compactStores(final boolean majorCompaction)
  throws IOException {
    if (majorCompaction) {
      this.triggerMajorCompaction();
    }
    compactStores();
  }

  /**
   * This is a helper function that compact all the stores synchronously
   * It is used by utilities and testing
   *
   * @throws IOException e
   */
  public void compactStores() throws IOException {
    for (Store s : getStores().values()) {
      CompactionContext compaction = s.requestCompaction();
      if (compaction != null) {
        compact(compaction, s);
      }
    }
  }

  /*
   * Called by compaction thread and after region is opened to compact the
   * HStores if necessary.
   *
   * <p>This operation could block for a long time, so don't call it from a
   * time-sensitive thread.
   *
   * Note that no locking is necessary at this level because compaction only
   * conflicts with a region split, and that cannot happen because the region
   * server does them sequentially and not in parallel.
   *
   * @param cr Compaction details, obtained by requestCompaction()
   * @return whether the compaction completed
   * @throws IOException e
   */
  public boolean compact(CompactionContext compaction, Store store) throws IOException {
    assert compaction != null && compaction.hasSelection();
    assert !compaction.getRequest().getFiles().isEmpty();
    if (this.closing.get() || this.closed.get()) {
      LOG.debug("Skipping compaction on " + this + " because closing/closed");
      store.cancelRequestedCompaction(compaction);
      return false;
    }
    MonitoredTask status = null;
    boolean didPerformCompaction = false;
    // block waiting for the lock for compaction
    lock.readLock().lock();
    try {
      byte[] cf = Bytes.toBytes(store.getColumnFamilyName());
      if (stores.get(cf) != store) {
        LOG.warn("Store " + store.getColumnFamilyName() + " on region " + this
            + " has been re-instantiated, cancel this compaction request. "
            + " It may be caused by the roll back of split transaction");
        return false;
      }

      status = TaskMonitor.get().createStatus("Compacting " + store + " in " + this);
      if (this.closed.get()) {
        String msg = "Skipping compaction on " + this + " because closed";
        LOG.debug(msg);
        status.abort(msg);
        return false;
      }
      boolean wasStateSet = false;
      try {
        synchronized (writestate) {
          if (writestate.writesEnabled) {
            wasStateSet = true;
            ++writestate.compacting;
          } else {
            String msg = "NOT compacting region " + this + ". Writes disabled.";
            LOG.info(msg);
            status.abort(msg);
            return false;
          }
        }
        LOG.info("Starting compaction on " + store + " in region " + this
            + (compaction.getRequest().isOffPeak()?" as an off-peak compaction":""));
        doRegionCompactionPrep();
        try {
          status.setStatus("Compacting store " + store);
          didPerformCompaction = true;
          store.compact(compaction);
        } catch (InterruptedIOException iioe) {
          String msg = "compaction interrupted";
          LOG.info(msg, iioe);
          status.abort(msg);
          return false;
        }
      } finally {
        if (wasStateSet) {
          synchronized (writestate) {
            --writestate.compacting;
            if (writestate.compacting <= 0) {
              writestate.notifyAll();
            }
          }
        }
      }
      status.markComplete("Compaction complete");
      return true;
    } finally {
      try {
        if (!didPerformCompaction) store.cancelRequestedCompaction(compaction);
        if (status != null) status.cleanup();
      } finally {
        lock.readLock().unlock();
      }
    }
  }

  /**
   * Flush the cache.
   *
   * When this method is called the cache will be flushed unless:
   * <ol>
   *   <li>the cache is empty</li>
   *   <li>the region is closed.</li>
   *   <li>a flush is already in progress</li>
   *   <li>writes are disabled</li>
   * </ol>
   *
   * <p>This method may block for some time, so it should not be called from a
   * time-sensitive thread.
   *
   * @return true if the region needs compacting
   *
   * @throws IOException general io exceptions
   * @throws DroppedSnapshotException Thrown when replay of hlog is required
   * because a Snapshot was not properly persisted.
   */
  public FlushResult flushcache() throws IOException {
    // fail-fast instead of waiting on the lock
    if (this.closing.get()) {
      String msg = "Skipping flush on " + this + " because closing";
      LOG.debug(msg);
      return new FlushResult(FlushResult.Result.CANNOT_FLUSH, msg);
    }
    MonitoredTask status = TaskMonitor.get().createStatus("Flushing " + this);
    status.setStatus("Acquiring readlock on region");
    // block waiting for the lock for flushing cache
    lock.readLock().lock();
    try {
      if (this.closed.get()) {
        String msg = "Skipping flush on " + this + " because closed";
        LOG.debug(msg);
        status.abort(msg);
        return new FlushResult(FlushResult.Result.CANNOT_FLUSH, msg);
      }
      if (coprocessorHost != null) {
        status.setStatus("Running coprocessor pre-flush hooks");
        coprocessorHost.preFlush();
      }
      if (numMutationsWithoutWAL.get() > 0) {
        numMutationsWithoutWAL.set(0);
        dataInMemoryWithoutWAL.set(0);
      }
      synchronized (writestate) {
        if (!writestate.flushing && writestate.writesEnabled) {
          this.writestate.flushing = true;
        } else {
          if (LOG.isDebugEnabled()) {
            LOG.debug("NOT flushing memstore for region " + this
                + ", flushing=" + writestate.flushing + ", writesEnabled="
                + writestate.writesEnabled);
          }
          String msg = "Not flushing since "
              + (writestate.flushing ? "already flushing"
              : "writes not enabled");
          status.abort(msg);
          return new FlushResult(FlushResult.Result.CANNOT_FLUSH, msg);
        }
      }
      try {
        FlushResult fs = internalFlushcache(status);

        if (coprocessorHost != null) {
          status.setStatus("Running post-flush coprocessor hooks");
          coprocessorHost.postFlush();
        }

        status.markComplete("Flush successful");
        return fs;
      } finally {
        synchronized (writestate) {
          writestate.flushing = false;
          this.writestate.flushRequested = false;
          writestate.notifyAll();
        }
      }
    } finally {
      lock.readLock().unlock();
      status.cleanup();
    }
  }

  /**
   * Should the memstore be flushed now
   */
  boolean shouldFlush() {
    // This is a rough measure.
    if (this.lastFlushSeqId > 0
          && (this.lastFlushSeqId + this.flushPerChanges < this.sequenceId.get())) {
      return true;
    }
    if (flushCheckInterval <= 0) { //disabled
      return false;
    }
    long now = EnvironmentEdgeManager.currentTime();
    //if we flushed in the recent past, we don't need to do again now
    if ((now - getLastFlushTime() < flushCheckInterval)) {
      return false;
    }
    //since we didn't flush in the recent past, flush now if certain conditions
    //are met. Return true on first such memstore hit.
    for (Store s : this.getStores().values()) {
      if (s.timeOfOldestEdit() < now - flushCheckInterval) {
        // we have an old enough edit in the memstore, flush
        return true;
      }
    }
    return false;
  }

  /**
   * Flush the memstore. Flushing the memstore is a little tricky. We have a lot of updates in the
   * memstore, all of which have also been written to the log. We need to write those updates in the
   * memstore out to disk, while being able to process reads/writes as much as possible during the
   * flush operation.
   * <p>This method may block for some time.  Every time you call it, we up the regions
   * sequence id even if we don't flush; i.e. the returned region id will be at least one larger
   * than the last edit applied to this region. The returned id does not refer to an actual edit.
   * The returned id can be used for say installing a bulk loaded file just ahead of the last hfile
   * that was the result of this flush, etc.
   * @return object describing the flush's state
   *
   * @throws IOException general io exceptions
   * @throws DroppedSnapshotException Thrown when replay of hlog is required
   * because a Snapshot was not properly persisted.
   */
  protected FlushResult internalFlushcache(MonitoredTask status)
      throws IOException {
    return internalFlushcache(this.log, -1, status);
  }

  /**
   * @param wal Null if we're NOT to go via hlog/wal.
   * @param myseqid The seqid to use if <code>wal</code> is null writing out flush file.
   * @return object describing the flush's state
   * @throws IOException
   * @see #internalFlushcache(MonitoredTask)
   */
  protected FlushResult internalFlushcache(
      final HLog wal, final long myseqid, MonitoredTask status)
  throws IOException {
    if (this.rsServices != null && this.rsServices.isAborted()) {
      // Don't flush when server aborting, it's unsafe
      throw new IOException("Aborting flush because server is aborted...");
    }
    final long startTime = EnvironmentEdgeManager.currentTime();
    // If nothing to flush, return, but we need to safely update the region sequence id
    if (this.memstoreSize.get() <= 0) {
      // Take an update lock because am about to change the sequence id and we want the sequence id
      // to be at the border of the empty memstore.
      MultiVersionConsistencyControl.WriteEntry w = null;
      this.updatesLock.writeLock().lock();
      try {
        if (this.memstoreSize.get() <= 0) {
          // Presume that if there are still no edits in the memstore, then there are no edits for
          // this region out in the WAL/HLog subsystem so no need to do any trickery clearing out
          // edits in the WAL system. Up the sequence number so the resulting flush id is for
          // sure just beyond the last appended region edit (useful as a marker when bulk loading,
          // etc.)
          // wal can be null replaying edits.
          if (wal != null) {
            w = mvcc.beginMemstoreInsert();
            long flushSeqId = getNextSequenceId(wal);
            FlushResult flushResult = new FlushResult(
              FlushResult.Result.CANNOT_FLUSH_MEMSTORE_EMPTY, flushSeqId, "Nothing to flush");
            w.setWriteNumber(flushSeqId);
            mvcc.waitForPreviousTransactionsComplete(w);
            w = null;
            return flushResult;
          } else {
            return new FlushResult(FlushResult.Result.CANNOT_FLUSH_MEMSTORE_EMPTY,
              "Nothing to flush");
          }
        }
      } finally {
        this.updatesLock.writeLock().unlock();
        if (w != null) {
          mvcc.advanceMemstore(w);
        }
      }
    }

    LOG.info("Started memstore flush for " + this +
      ", current region memstore size " +
      StringUtils.byteDesc(this.memstoreSize.get()) +
      ((wal != null)? "": "; wal is null, using passed sequenceid=" + myseqid));

    // Stop updates while we snapshot the memstore of all of these regions' stores. We only have
    // to do this for a moment.  It is quick. We also set the memstore size to zero here before we
    // allow updates again so its value will represent the size of the updates received
    // during flush
    MultiVersionConsistencyControl.WriteEntry w = null;

    // We have to take an update lock during snapshot, or else a write could end up in both snapshot
    // and memstore (makes it difficult to do atomic rows then)
    status.setStatus("Obtaining lock to block concurrent updates");
    // block waiting for the lock for internal flush
    this.updatesLock.writeLock().lock();
    long totalFlushableSize = 0;
    status.setStatus("Preparing to flush by snapshotting stores in " +
      getRegionInfo().getEncodedName());
    List<StoreFlushContext> storeFlushCtxs = new ArrayList<StoreFlushContext>(stores.size());
    TreeMap<byte[], List<Path>> committedFiles = new TreeMap<byte[], List<Path>>(
        Bytes.BYTES_COMPARATOR);
    long flushSeqId = -1L;

    long trxId = 0;
    try {
      try {
        w = mvcc.beginMemstoreInsert();
        if (wal != null) {
          if (!wal.startCacheFlush(this.getRegionInfo().getEncodedNameAsBytes())) {
            // This should never happen.
            String msg = "Flush will not be started for ["
                + this.getRegionInfo().getEncodedName() + "] - because the WAL is closing.";
            status.setStatus(msg);
            return new FlushResult(FlushResult.Result.CANNOT_FLUSH, msg);
          }
          // Get a sequence id that we can use to denote the flush. It will be one beyond the last
          // edit that made it into the hfile (the below does not add an edit, it just asks the
          // WAL system to return next sequence edit).
          flushSeqId = getNextSequenceId(wal);
        } else {
          // use the provided sequence Id as WAL is not being used for this flush.
          flushSeqId = myseqid;
        }

        for (Store s : stores.values()) {
          totalFlushableSize += s.getFlushableSize();
          storeFlushCtxs.add(s.createFlushContext(flushSeqId));
          committedFiles.put(s.getFamily().getName(), null); // for writing stores to WAL
        }

        // write the snapshot start to WAL
        if (wal != null) {
          FlushDescriptor desc = ProtobufUtil.toFlushDescriptor(FlushAction.START_FLUSH,
            getRegionInfo(), flushSeqId, committedFiles);
          trxId = HLogUtil.writeFlushMarker(wal, this.htableDescriptor, getRegionInfo(),
            desc, sequenceId, false); // no sync. Sync is below where we do not hold the updates lock
        }

        // Prepare flush (take a snapshot)
        for (StoreFlushContext flush : storeFlushCtxs) {
          flush.prepare();
        }
      } catch (IOException ex) {
        if (wal != null) {
          if (trxId > 0) { // check whether we have already written START_FLUSH to WAL
            try {
              FlushDescriptor desc = ProtobufUtil.toFlushDescriptor(FlushAction.ABORT_FLUSH,
                getRegionInfo(), flushSeqId, committedFiles);
              HLogUtil.writeFlushMarker(wal, this.htableDescriptor, getRegionInfo(),
                desc, sequenceId, false);
            } catch (Throwable t) {
              LOG.warn("Received unexpected exception trying to write ABORT_FLUSH marker to WAL:" +
                  StringUtils.stringifyException(t));
              // ignore this since we will be aborting the RS with DSE.
            }
          }
          // we have called wal.startCacheFlush(), now we have to abort it
          wal.abortCacheFlush(this.getRegionInfo().getEncodedNameAsBytes());
          throw ex; // let upper layers deal with it.
        }
      } finally {
        this.updatesLock.writeLock().unlock();
      }
      String s = "Finished memstore snapshotting " + this +
        ", syncing WAL and waiting on mvcc, flushsize=" + totalFlushableSize;
      status.setStatus(s);
      if (LOG.isTraceEnabled()) LOG.trace(s);
      // sync unflushed WAL changes
      // see HBASE-8208 for details
      if (wal != null) {
        try {
          wal.sync(); // ensure that flush marker is sync'ed
        } catch (IOException ioe) {
          LOG.warn("Unexpected exception while log.sync(), ignoring. Exception: "
              + StringUtils.stringifyException(ioe));
        }
      }

      // wait for all in-progress transactions to commit to HLog before
      // we can start the flush. This prevents
      // uncommitted transactions from being written into HFiles.
      // We have to block before we start the flush, otherwise keys that
      // were removed via a rollbackMemstore could be written to Hfiles.
      w.setWriteNumber(flushSeqId);
      mvcc.waitForPreviousTransactionsComplete(w);
      // set w to null to prevent mvcc.advanceMemstore from being called again inside finally block
      w = null;
      s = "Flushing stores of " + this;
      status.setStatus(s);
      if (LOG.isTraceEnabled()) LOG.trace(s);
    } finally {
      if (w != null) {
        // in case of failure just mark current w as complete
        mvcc.advanceMemstore(w);
      }
    }

    // Any failure from here on out will be catastrophic requiring server
    // restart so hlog content can be replayed and put back into the memstore.
    // Otherwise, the snapshot content while backed up in the hlog, it will not
    // be part of the current running servers state.
    boolean compactionRequested = false;
    try {
      // A.  Flush memstore to all the HStores.
      // Keep running vector of all store files that includes both old and the
      // just-made new flush store file. The new flushed file is still in the
      // tmp directory.

      for (StoreFlushContext flush : storeFlushCtxs) {
        flush.flushCache(status);
      }

      // Switch snapshot (in memstore) -> new hfile (thus causing
      // all the store scanners to reset/reseek).
      Iterator<Store> it = stores.values().iterator(); // stores.values() and storeFlushCtxs have
      // same order
      for (StoreFlushContext flush : storeFlushCtxs) {
        boolean needsCompaction = flush.commit(status);
        if (needsCompaction) {
          compactionRequested = true;
        }
        committedFiles.put(it.next().getFamily().getName(), flush.getCommittedFiles());
      }
      storeFlushCtxs.clear();

      // Set down the memstore size by amount of flush.
      this.addAndGetGlobalMemstoreSize(-totalFlushableSize);

      if (wal != null) {
        // write flush marker to WAL. If fail, we should throw DroppedSnapshotException
        FlushDescriptor desc = ProtobufUtil.toFlushDescriptor(FlushAction.COMMIT_FLUSH,
          getRegionInfo(), flushSeqId, committedFiles);
        HLogUtil.writeFlushMarker(wal, this.htableDescriptor, getRegionInfo(),
          desc, sequenceId, true);
      }
    } catch (Throwable t) {
      // An exception here means that the snapshot was not persisted.
      // The hlog needs to be replayed so its content is restored to memstore.
      // Currently, only a server restart will do this.
      // We used to only catch IOEs but its possible that we'd get other
      // exceptions -- e.g. HBASE-659 was about an NPE -- so now we catch
      // all and sundry.
      if (wal != null) {
        try {
          FlushDescriptor desc = ProtobufUtil.toFlushDescriptor(FlushAction.ABORT_FLUSH,
            getRegionInfo(), flushSeqId, committedFiles);
          HLogUtil.writeFlushMarker(wal, this.htableDescriptor, getRegionInfo(),
            desc, sequenceId, false);
        } catch (Throwable ex) {
          LOG.warn("Received unexpected exception trying to write ABORT_FLUSH marker to WAL:" +
              StringUtils.stringifyException(ex));
          // ignore this since we will be aborting the RS with DSE.
        }
        wal.abortCacheFlush(this.getRegionInfo().getEncodedNameAsBytes());
      }
      DroppedSnapshotException dse = new DroppedSnapshotException("region: " +
          Bytes.toStringBinary(getRegionName()));
      dse.initCause(t);
      status.abort("Flush failed: " + StringUtils.stringifyException(t));
      throw dse;
    }

    // If we get to here, the HStores have been written.
    if (wal != null) {
      wal.completeCacheFlush(this.getRegionInfo().getEncodedNameAsBytes());
    }

    // Record latest flush time
    this.lastFlushTime = EnvironmentEdgeManager.currentTime();

    // Update the last flushed sequence id for region. TODO: This is dup'd inside the WAL/FSHlog.
    this.lastFlushSeqId = flushSeqId;

    // C. Finally notify anyone waiting on memstore to clear:
    // e.g. checkResources().
    synchronized (this) {
      notifyAll(); // FindBugs NN_NAKED_NOTIFY
    }

    long time = EnvironmentEdgeManager.currentTime() - startTime;
    long memstoresize = this.memstoreSize.get();
    String msg = "Finished memstore flush of ~" +
      StringUtils.byteDesc(totalFlushableSize) + "/" + totalFlushableSize +
      ", currentsize=" +
      StringUtils.byteDesc(memstoresize) + "/" + memstoresize +
      " for region " + this + " in " + time + "ms, sequenceid=" + flushSeqId +
      ", compaction requested=" + compactionRequested +
      ((wal == null)? "; wal=null": "");
    LOG.info(msg);
    status.setStatus(msg);

    return new FlushResult(compactionRequested ? FlushResult.Result.FLUSHED_COMPACTION_NEEDED :
        FlushResult.Result.FLUSHED_NO_COMPACTION_NEEDED, flushSeqId);
  }

  /**
   * Method to safely get the next sequence number.
   * @return Next sequence number unassociated with any actual edit.
   * @throws IOException
   */
  private long getNextSequenceId(final HLog wal) throws IOException {
    HLogKey key = this.appendNoSyncNoAppend(wal, null);
    return key.getSequenceId();
  }

  //////////////////////////////////////////////////////////////////////////////
  // get() methods for client use.
  //////////////////////////////////////////////////////////////////////////////
  /**
   * Return all the data for the row that matches <i>row</i> exactly,
   * or the one that immediately preceeds it, at or immediately before
   * <i>ts</i>.
   *
   * @param row row key
   * @return map of values
   * @throws IOException
   */
  Result getClosestRowBefore(final byte [] row)
  throws IOException{
    return getClosestRowBefore(row, HConstants.CATALOG_FAMILY);
  }

  /**
   * Return all the data for the row that matches <i>row</i> exactly,
   * or the one that immediately precedes it, at or immediately before
   * <i>ts</i>.
   *
   * @param row row key
   * @param family column family to find on
   * @return map of values
   * @throws IOException read exceptions
   */
  public Result getClosestRowBefore(final byte [] row, final byte [] family)
  throws IOException {
    if (coprocessorHost != null) {
      Result result = new Result();
      if (coprocessorHost.preGetClosestRowBefore(row, family, result)) {
        return result;
      }
    }
    // look across all the HStores for this region and determine what the
    // closest key is across all column families, since the data may be sparse
    checkRow(row, "getClosestRowBefore");
    startRegionOperation(Operation.GET);
    this.readRequestsCount.increment();
    try {
      Store store = getStore(family);
      // get the closest key. (HStore.getRowKeyAtOrBefore can return null)
      KeyValue key = store.getRowKeyAtOrBefore(row);
      Result result = null;
      if (key != null) {
        Get get = new Get(CellUtil.cloneRow(key));
        get.addFamily(family);
        result = get(get);
      }
      if (coprocessorHost != null) {
        coprocessorHost.postGetClosestRowBefore(row, family, result);
      }
      return result;
    } finally {
      closeRegionOperation(Operation.GET);
    }
  }

  /**
   * Return an iterator that scans over the HRegion, returning the indicated
   * columns and rows specified by the {@link Scan}.
   * <p>
   * This Iterator must be closed by the caller.
   *
   * @param scan configured {@link Scan}
   * @return RegionScanner
   * @throws IOException read exceptions
   */
  public RegionScanner getScanner(Scan scan) throws IOException {
   return getScanner(scan, null);
  }

  void prepareScanner(Scan scan) throws IOException {
    if(!scan.hasFamilies()) {
      // Adding all families to scanner
      for(byte[] family: this.htableDescriptor.getFamiliesKeys()){
        scan.addFamily(family);
      }
    }
  }

  protected RegionScanner getScanner(Scan scan,
      List<KeyValueScanner> additionalScanners) throws IOException {
    startRegionOperation(Operation.SCAN);
    try {
      // Verify families are all valid
      prepareScanner(scan);
      if(scan.hasFamilies()) {
        for(byte [] family : scan.getFamilyMap().keySet()) {
          checkFamily(family);
        }
      }
      return instantiateRegionScanner(scan, additionalScanners);
    } finally {
      closeRegionOperation(Operation.SCAN);
    }
  }

  protected RegionScanner instantiateRegionScanner(Scan scan,
      List<KeyValueScanner> additionalScanners) throws IOException {
    if (scan.isReversed()) {
      if (scan.getFilter() != null) {
        scan.getFilter().setReversed(true);
      }
      return new ReversedRegionScannerImpl(scan, additionalScanners, this);
    }
    return new RegionScannerImpl(scan, additionalScanners, this);
  }

  /*
   * @param delete The passed delete is modified by this method. WARNING!
   */
  void prepareDelete(Delete delete) throws IOException {
    // Check to see if this is a deleteRow insert
    if(delete.getFamilyCellMap().isEmpty()){
      for(byte [] family : this.htableDescriptor.getFamiliesKeys()){
        // Don't eat the timestamp
        delete.deleteFamily(family, delete.getTimeStamp());
      }
    } else {
      for(byte [] family : delete.getFamilyCellMap().keySet()) {
        if(family == null) {
          throw new NoSuchColumnFamilyException("Empty family is invalid");
        }
        checkFamily(family);
      }
    }
  }

  //////////////////////////////////////////////////////////////////////////////
  // set() methods for client use.
  //////////////////////////////////////////////////////////////////////////////
  /**
   * @param delete delete object
   * @throws IOException read exceptions
   */
  public void delete(Delete delete)
  throws IOException {
    checkReadOnly();
    checkResources();
    startRegionOperation(Operation.DELETE);
    try {
      delete.getRow();
      // All edits for the given row (across all column families) must happen atomically.
      doBatchMutate(delete);
    } finally {
      closeRegionOperation(Operation.DELETE);
    }
  }

  /**
   * Row needed by below method.
   */
  private static final byte [] FOR_UNIT_TESTS_ONLY = Bytes.toBytes("ForUnitTestsOnly");
  /**
   * This is used only by unit tests. Not required to be a public API.
   * @param familyMap map of family to edits for the given family.
   * @throws IOException
   */
  void delete(NavigableMap<byte[], List<Cell>> familyMap,
      Durability durability) throws IOException {
    Delete delete = new Delete(FOR_UNIT_TESTS_ONLY);
    delete.setFamilyCellMap(familyMap);
    delete.setDurability(durability);
    doBatchMutate(delete);
  }

  /**
   * Setup correct timestamps in the KVs in Delete object.
   * Caller should have the row and region locks.
   * @param mutation
   * @param familyMap
   * @param byteNow
   * @throws IOException
   */
  void prepareDeleteTimestamps(Mutation mutation, Map<byte[], List<Cell>> familyMap,
      byte[] byteNow) throws IOException {
    for (Map.Entry<byte[], List<Cell>> e : familyMap.entrySet()) {

      byte[] family = e.getKey();
      List<Cell> cells = e.getValue();
      Map<byte[], Integer> kvCount = new TreeMap<byte[], Integer>(Bytes.BYTES_COMPARATOR);

      for (Cell cell: cells) {
        KeyValue kv = KeyValueUtil.ensureKeyValue(cell);
        //  Check if time is LATEST, change to time of most recent addition if so
        //  This is expensive.
        if (kv.isLatestTimestamp() && CellUtil.isDeleteType(kv)) {
          byte[] qual = CellUtil.cloneQualifier(kv);
          if (qual == null) qual = HConstants.EMPTY_BYTE_ARRAY;

          Integer count = kvCount.get(qual);
          if (count == null) {
            kvCount.put(qual, 1);
          } else {
            kvCount.put(qual, count + 1);
          }
          count = kvCount.get(qual);

          Get get = new Get(CellUtil.cloneRow(kv));
          get.setMaxVersions(count);
          get.addColumn(family, qual);
          if (coprocessorHost != null) {
            if (!coprocessorHost.prePrepareTimeStampForDeleteVersion(mutation, cell,
                byteNow, get)) {
              updateDeleteLatestVersionTimeStamp(kv, get, count, byteNow);
            }
          } else {
            updateDeleteLatestVersionTimeStamp(kv, get, count, byteNow);
          }
        } else {
          kv.updateLatestStamp(byteNow);
        }
      }
    }
  }

  void updateDeleteLatestVersionTimeStamp(KeyValue kv, Get get, int count, byte[] byteNow)
      throws IOException {
    List<Cell> result = get(get, false);

    if (result.size() < count) {
      // Nothing to delete
      kv.updateLatestStamp(byteNow);
      return;
    }
    if (result.size() > count) {
      throw new RuntimeException("Unexpected size: " + result.size());
    }
    KeyValue getkv = KeyValueUtil.ensureKeyValue(result.get(count - 1));
    Bytes.putBytes(kv.getBuffer(), kv.getTimestampOffset(), getkv.getBuffer(),
        getkv.getTimestampOffset(), Bytes.SIZEOF_LONG);
  }

  /**
   * @throws IOException
   */
  public void put(Put put)
  throws IOException {
    checkReadOnly();

    // Do a rough check that we have resources to accept a write.  The check is
    // 'rough' in that between the resource check and the call to obtain a
    // read lock, resources may run out.  For now, the thought is that this
    // will be extremely rare; we'll deal with it when it happens.
    checkResources();
    startRegionOperation(Operation.PUT);
    try {
      // All edits for the given row (across all column families) must happen atomically.
      doBatchMutate(put);
    } finally {
      closeRegionOperation(Operation.PUT);
    }
  }

  /**
   * Struct-like class that tracks the progress of a batch operation,
   * accumulating status codes and tracking the index at which processing
   * is proceeding.
   */
  private abstract static class BatchOperationInProgress<T> {
    T[] operations;
    int nextIndexToProcess = 0;
    OperationStatus[] retCodeDetails;
    WALEdit[] walEditsFromCoprocessors;

    public BatchOperationInProgress(T[] operations) {
      this.operations = operations;
      this.retCodeDetails = new OperationStatus[operations.length];
      this.walEditsFromCoprocessors = new WALEdit[operations.length];
      Arrays.fill(this.retCodeDetails, OperationStatus.NOT_RUN);
    }

    public abstract Mutation getMutation(int index);
    public abstract long getNonceGroup(int index);
    public abstract long getNonce(int index);
    /** This method is potentially expensive and should only be used for non-replay CP path. */
    public abstract Mutation[] getMutationsForCoprocs();
    public abstract boolean isInReplay();
    public abstract long getReplaySequenceId();

    public boolean isDone() {
      return nextIndexToProcess == operations.length;
    }
  }

  private static class MutationBatch extends BatchOperationInProgress<Mutation> {
    private long nonceGroup;
    private long nonce;
    public MutationBatch(Mutation[] operations, long nonceGroup, long nonce) {
      super(operations);
      this.nonceGroup = nonceGroup;
      this.nonce = nonce;
    }

    @Override
    public Mutation getMutation(int index) {
      return this.operations[index];
    }

    @Override
    public long getNonceGroup(int index) {
      return nonceGroup;
    }

    @Override
    public long getNonce(int index) {
      return nonce;
    }

    @Override
    public Mutation[] getMutationsForCoprocs() {
      return this.operations;
    }

    @Override
    public boolean isInReplay() {
      return false;
    }

    @Override
    public long getReplaySequenceId() {
      return 0;
    }
  }

  private static class ReplayBatch extends BatchOperationInProgress<HLogSplitter.MutationReplay> {
    private long replaySeqId = 0;
    public ReplayBatch(MutationReplay[] operations, long seqId) {
      super(operations);
      this.replaySeqId = seqId;
    }

    @Override
    public Mutation getMutation(int index) {
      return this.operations[index].mutation;
    }

    @Override
    public long getNonceGroup(int index) {
      return this.operations[index].nonceGroup;
    }

    @Override
    public long getNonce(int index) {
      return this.operations[index].nonce;
    }

    @Override
    public Mutation[] getMutationsForCoprocs() {
      assert false;
      throw new RuntimeException("Should not be called for replay batch");
    }

    @Override
    public boolean isInReplay() {
      return true;
    }

    @Override
    public long getReplaySequenceId() {
      return this.replaySeqId;
    }
  }

  /**
   * Perform a batch of mutations.
   * It supports only Put and Delete mutations and will ignore other types passed.
   * @param mutations the list of mutations
   * @return an array of OperationStatus which internally contains the
   *         OperationStatusCode and the exceptionMessage if any.
   * @throws IOException
   */
  public OperationStatus[] batchMutate(
      Mutation[] mutations, long nonceGroup, long nonce) throws IOException {
    // As it stands, this is used for 3 things
    //  * batchMutate with single mutation - put/delete, separate or from checkAndMutate.
    //  * coprocessor calls (see ex. BulkDeleteEndpoint).
    // So nonces are not really ever used by HBase. They could be by coprocs, and checkAnd...
    return batchMutate(new MutationBatch(mutations, nonceGroup, nonce));
  }

  public OperationStatus[] batchMutate(Mutation[] mutations) throws IOException {
    return batchMutate(mutations, HConstants.NO_NONCE, HConstants.NO_NONCE);
  }

  /**
   * Replay a batch of mutations.
   * @param mutations mutations to replay.
   * @param replaySeqId SeqId for current mutations
   * @return an array of OperationStatus which internally contains the
   *         OperationStatusCode and the exceptionMessage if any.
   * @throws IOException
   */
  public OperationStatus[] batchReplay(HLogSplitter.MutationReplay[] mutations, long replaySeqId)
      throws IOException {
    return batchMutate(new ReplayBatch(mutations, replaySeqId));
  }

  /**
   * Perform a batch of mutations.
   * It supports only Put and Delete mutations and will ignore other types passed.
   * @param mutations the list of mutations
   * @return an array of OperationStatus which internally contains the
   *         OperationStatusCode and the exceptionMessage if any.
   * @throws IOException
   */
  OperationStatus[] batchMutate(BatchOperationInProgress<?> batchOp) throws IOException {
    boolean initialized = false;
    while (!batchOp.isDone()) {
      if (!batchOp.isInReplay()) {
        checkReadOnly();
      }
      checkResources();

      long newSize;
      Operation op = Operation.BATCH_MUTATE;
      if (batchOp.isInReplay()) op = Operation.REPLAY_BATCH_MUTATE;
      startRegionOperation(op);

      try {
        if (!initialized) {
          this.writeRequestsCount.add(batchOp.operations.length);
          if (!batchOp.isInReplay()) {
            doPreMutationHook(batchOp);
          }
          initialized = true;
        }
        long addedSize = doMiniBatchMutation(batchOp);
        newSize = this.addAndGetGlobalMemstoreSize(addedSize);
      } finally {
        closeRegionOperation(op);
      }
      if (isFlushSize(newSize)) {
        requestFlush();
      }
    }
    return batchOp.retCodeDetails;
  }


  private void doPreMutationHook(BatchOperationInProgress<?> batchOp)
      throws IOException {
    /* Run coprocessor pre hook outside of locks to avoid deadlock */
    WALEdit walEdit = new WALEdit();
    if (coprocessorHost != null) {
      for (int i = 0 ; i < batchOp.operations.length; i++) {
        Mutation m = batchOp.getMutation(i);
        if (m instanceof Put) {
          if (coprocessorHost.prePut((Put) m, walEdit, m.getDurability())) {
            // pre hook says skip this Put
            // mark as success and skip in doMiniBatchMutation
            batchOp.retCodeDetails[i] = OperationStatus.SUCCESS;
          }
        } else if (m instanceof Delete) {
          Delete curDel = (Delete) m;
          if (curDel.getFamilyCellMap().isEmpty()) {
            // handle deleting a row case
            prepareDelete(curDel);
          }
          if (coprocessorHost.preDelete(curDel, walEdit, m.getDurability())) {
            // pre hook says skip this Delete
            // mark as success and skip in doMiniBatchMutation
            batchOp.retCodeDetails[i] = OperationStatus.SUCCESS;
          }
        } else {
          // In case of passing Append mutations along with the Puts and Deletes in batchMutate
          // mark the operation return code as failure so that it will not be considered in
          // the doMiniBatchMutation
          batchOp.retCodeDetails[i] = new OperationStatus(OperationStatusCode.FAILURE,
              "Put/Delete mutations only supported in batchMutate() now");
        }
        if (!walEdit.isEmpty()) {
          batchOp.walEditsFromCoprocessors[i] = walEdit;
          walEdit = new WALEdit();
        }
      }
    }
  }

  @SuppressWarnings("unchecked")
  private long doMiniBatchMutation(BatchOperationInProgress<?> batchOp) throws IOException {
    boolean isInReplay = batchOp.isInReplay();
    // variable to note if all Put items are for the same CF -- metrics related
    boolean putsCfSetConsistent = true;
    //The set of columnFamilies first seen for Put.
    Set<byte[]> putsCfSet = null;
    // variable to note if all Delete items are for the same CF -- metrics related
    boolean deletesCfSetConsistent = true;
    //The set of columnFamilies first seen for Delete.
    Set<byte[]> deletesCfSet = null;

    long currentNonceGroup = HConstants.NO_NONCE, currentNonce = HConstants.NO_NONCE;
    WALEdit walEdit = new WALEdit(isInReplay);
    MultiVersionConsistencyControl.WriteEntry w = null;
    long txid = 0;
    boolean doRollBackMemstore = false;
    boolean locked = false;

    /** Keep track of the locks we hold so we can release them in finally clause */
    List<RowLock> acquiredRowLocks = Lists.newArrayListWithCapacity(batchOp.operations.length);
    // reference family maps directly so coprocessors can mutate them if desired
    Map<byte[], List<Cell>>[] familyMaps = new Map[batchOp.operations.length];
    List<Cell> memstoreCells = new ArrayList<Cell>();
    // We try to set up a batch in the range [firstIndex,lastIndexExclusive)
    int firstIndex = batchOp.nextIndexToProcess;
    int lastIndexExclusive = firstIndex;
    boolean success = false;
    int noOfPuts = 0, noOfDeletes = 0;
    HLogKey walKey = null;
    long mvccNum = 0;
    try {
      // ------------------------------------
      // STEP 1. Try to acquire as many locks as we can, and ensure
      // we acquire at least one.
      // ----------------------------------
      int numReadyToWrite = 0;
      long now = EnvironmentEdgeManager.currentTime();
      while (lastIndexExclusive < batchOp.operations.length) {
        Mutation mutation = batchOp.getMutation(lastIndexExclusive);
        boolean isPutMutation = mutation instanceof Put;

        Map<byte[], List<Cell>> familyMap = mutation.getFamilyCellMap();
        // store the family map reference to allow for mutations
        familyMaps[lastIndexExclusive] = familyMap;

        // skip anything that "ran" already
        if (batchOp.retCodeDetails[lastIndexExclusive].getOperationStatusCode()
            != OperationStatusCode.NOT_RUN) {
          lastIndexExclusive++;
          continue;
        }

        try {
          if (isPutMutation) {
            // Check the families in the put. If bad, skip this one.
            if (isInReplay) {
              removeNonExistentColumnFamilyForReplay(familyMap);
            } else {
              checkFamilies(familyMap.keySet());
            }
            checkTimestamps(mutation.getFamilyCellMap(), now);
          } else {
            prepareDelete((Delete) mutation);
          }
        } catch (NoSuchColumnFamilyException nscf) {
          LOG.warn("No such column family in batch mutation", nscf);
          batchOp.retCodeDetails[lastIndexExclusive] = new OperationStatus(
              OperationStatusCode.BAD_FAMILY, nscf.getMessage());
          lastIndexExclusive++;
          continue;
        } catch (FailedSanityCheckException fsce) {
          LOG.warn("Batch Mutation did not pass sanity check", fsce);
          batchOp.retCodeDetails[lastIndexExclusive] = new OperationStatus(
              OperationStatusCode.SANITY_CHECK_FAILURE, fsce.getMessage());
          lastIndexExclusive++;
          continue;
        }

        // If we haven't got any rows in our batch, we should block to
        // get the next one.
        boolean shouldBlock = numReadyToWrite == 0;
        RowLock rowLock = null;
        try {
          rowLock = getRowLock(mutation.getRow(), shouldBlock);
        } catch (IOException ioe) {
          LOG.warn("Failed getting lock in batch put, row="
            + Bytes.toStringBinary(mutation.getRow()), ioe);
        }
        if (rowLock == null) {
          // We failed to grab another lock
          assert !shouldBlock : "Should never fail to get lock when blocking";
          break; // stop acquiring more rows for this batch
        } else {
          acquiredRowLocks.add(rowLock);
        }

        lastIndexExclusive++;
        numReadyToWrite++;

        if (isPutMutation) {
          // If Column Families stay consistent through out all of the
          // individual puts then metrics can be reported as a mutliput across
          // column families in the first put.
          if (putsCfSet == null) {
            putsCfSet = mutation.getFamilyCellMap().keySet();
          } else {
            putsCfSetConsistent = putsCfSetConsistent
                && mutation.getFamilyCellMap().keySet().equals(putsCfSet);
          }
        } else {
          if (deletesCfSet == null) {
            deletesCfSet = mutation.getFamilyCellMap().keySet();
          } else {
            deletesCfSetConsistent = deletesCfSetConsistent
                && mutation.getFamilyCellMap().keySet().equals(deletesCfSet);
          }
        }
      }

      // we should record the timestamp only after we have acquired the rowLock,
      // otherwise, newer puts/deletes are not guaranteed to have a newer timestamp
      now = EnvironmentEdgeManager.currentTime();
      byte[] byteNow = Bytes.toBytes(now);

      // Nothing to put/delete -- an exception in the above such as NoSuchColumnFamily?
      if (numReadyToWrite <= 0) return 0L;

      // We've now grabbed as many mutations off the list as we can

      // ------------------------------------
      // STEP 2. Update any LATEST_TIMESTAMP timestamps
      // ----------------------------------
      for (int i = firstIndex; !isInReplay && i < lastIndexExclusive; i++) {
        // skip invalid
        if (batchOp.retCodeDetails[i].getOperationStatusCode()
            != OperationStatusCode.NOT_RUN) continue;

        Mutation mutation = batchOp.getMutation(i);
        if (mutation instanceof Put) {
          updateKVTimestamps(familyMaps[i].values(), byteNow);
          noOfPuts++;
        } else {
          prepareDeleteTimestamps(mutation, familyMaps[i], byteNow);
          noOfDeletes++;
        }
      }

      lock(this.updatesLock.readLock(), numReadyToWrite);
      locked = true;
      if(isInReplay) {
        mvccNum = batchOp.getReplaySequenceId();
      } else {
        mvccNum = MultiVersionConsistencyControl.getPreAssignedWriteNumber(this.sequenceId);
      }
      //
      // ------------------------------------
      // Acquire the latest mvcc number
      // ----------------------------------
      w = mvcc.beginMemstoreInsertWithSeqNum(mvccNum);

      // calling the pre CP hook for batch mutation
      if (!isInReplay && coprocessorHost != null) {
        MiniBatchOperationInProgress<Mutation> miniBatchOp =
          new MiniBatchOperationInProgress<Mutation>(batchOp.getMutationsForCoprocs(),
          batchOp.retCodeDetails, batchOp.walEditsFromCoprocessors, firstIndex, lastIndexExclusive);
        if (coprocessorHost.preBatchMutate(miniBatchOp)) return 0L;
      }

      // ------------------------------------
      // STEP 3. Write back to memstore
      // Write to memstore. It is ok to write to memstore
      // first without updating the HLog because we do not roll
      // forward the memstore MVCC. The MVCC will be moved up when
      // the complete operation is done. These changes are not yet
      // visible to scanners till we update the MVCC. The MVCC is
      // moved only when the sync is complete.
      // ----------------------------------
      long addedSize = 0;
      for (int i = firstIndex; i < lastIndexExclusive; i++) {
        if (batchOp.retCodeDetails[i].getOperationStatusCode()
            != OperationStatusCode.NOT_RUN) {
          continue;
        }
        doRollBackMemstore = true; // If we have a failure, we need to clean what we wrote
        addedSize += applyFamilyMapToMemstore(familyMaps[i], mvccNum, memstoreCells);
      }

      // ------------------------------------
      // STEP 4. Build WAL edit
      // ----------------------------------
      Durability durability = Durability.USE_DEFAULT;
      for (int i = firstIndex; i < lastIndexExclusive; i++) {
        // Skip puts that were determined to be invalid during preprocessing
        if (batchOp.retCodeDetails[i].getOperationStatusCode()
            != OperationStatusCode.NOT_RUN) {
          continue;
        }
        batchOp.retCodeDetails[i] = OperationStatus.SUCCESS;

        Mutation m = batchOp.getMutation(i);
        Durability tmpDur = getEffectiveDurability(m.getDurability());
        if (tmpDur.ordinal() > durability.ordinal()) {
          durability = tmpDur;
        }
        if (tmpDur == Durability.SKIP_WAL) {
          recordMutationWithoutWal(m.getFamilyCellMap());
          continue;
        }

        long nonceGroup = batchOp.getNonceGroup(i), nonce = batchOp.getNonce(i);
        // In replay, the batch may contain multiple nonces. If so, write WALEdit for each.
        // Given how nonces are originally written, these should be contiguous.
        // They don't have to be, it will still work, just write more WALEdits than needed.
        if (nonceGroup != currentNonceGroup || nonce != currentNonce) {
          if (walEdit.size() > 0) {
            assert isInReplay;
            if (!isInReplay) {
              throw new IOException("Multiple nonces per batch and not in replay");
            }
            // txid should always increase, so having the one from the last call is ok.
            walKey = new HLogKey(this.getRegionInfo().getEncodedNameAsBytes(),
              this.htableDescriptor.getTableName(), now, m.getClusterIds(),
              currentNonceGroup, currentNonce);
            txid = this.log.appendNoSync(this.htableDescriptor,  this.getRegionInfo(),  walKey,
              walEdit, getSequenceId(), true, null);
            walEdit = new WALEdit(isInReplay);
            walKey = null;
          }
          currentNonceGroup = nonceGroup;
          currentNonce = nonce;
        }

        // Add WAL edits by CP
        WALEdit fromCP = batchOp.walEditsFromCoprocessors[i];
        if (fromCP != null) {
          for (KeyValue kv : fromCP.getKeyValues()) {
            walEdit.add(kv);
          }
        }
        addFamilyMapToWALEdit(familyMaps[i], walEdit);
      }

      // -------------------------
      // STEP 5. Append the final edit to WAL. Do not sync wal.
      // -------------------------
      Mutation mutation = batchOp.getMutation(firstIndex);
      if (walEdit.size() > 0) {
        walKey = new HLogKey(this.getRegionInfo().getEncodedNameAsBytes(),
            this.htableDescriptor.getTableName(), HLog.NO_SEQUENCE_ID, now,
            mutation.getClusterIds(), currentNonceGroup, currentNonce);
        if(isInReplay) {
          walKey.setOrigLogSeqNum(batchOp.getReplaySequenceId());
        }
        txid = this.log.appendNoSync(this.htableDescriptor, this.getRegionInfo(), walKey, walEdit,
          getSequenceId(), true, memstoreCells);
      }
      if(walKey == null){
        // Append a faked WALEdit in order for SKIP_WAL updates to get mvcc assigned
        walKey = this.appendNoSyncNoAppend(this.log, memstoreCells);
      }

      // -------------------------------
      // STEP 6. Release row locks, etc.
      // -------------------------------
      if (locked) {
        this.updatesLock.readLock().unlock();
        locked = false;
      }
      releaseRowLocks(acquiredRowLocks);

      // -------------------------
      // STEP 7. Sync wal.
      // -------------------------
      if (txid != 0) {
        syncOrDefer(txid, durability);
      }

      doRollBackMemstore = false;
      // calling the post CP hook for batch mutation
      if (!isInReplay && coprocessorHost != null) {
        MiniBatchOperationInProgress<Mutation> miniBatchOp =
          new MiniBatchOperationInProgress<Mutation>(batchOp.getMutationsForCoprocs(),
          batchOp.retCodeDetails, batchOp.walEditsFromCoprocessors, firstIndex, lastIndexExclusive);
        coprocessorHost.postBatchMutate(miniBatchOp);
      }

      // ------------------------------------------------------------------
      // STEP 8. Advance mvcc. This will make this put visible to scanners and getters.
      // ------------------------------------------------------------------
      if (w != null) {
        mvcc.completeMemstoreInsertWithSeqNum(w, walKey);
        w = null;
      }

      // ------------------------------------
      // STEP 9. Run coprocessor post hooks. This should be done after the wal is
      // synced so that the coprocessor contract is adhered to.
      // ------------------------------------
      if (!isInReplay && coprocessorHost != null) {
        for (int i = firstIndex; i < lastIndexExclusive; i++) {
          // only for successful puts
          if (batchOp.retCodeDetails[i].getOperationStatusCode()
              != OperationStatusCode.SUCCESS) {
            continue;
          }
          Mutation m = batchOp.getMutation(i);
          if (m instanceof Put) {
            coprocessorHost.postPut((Put) m, walEdit, m.getDurability());
          } else {
            coprocessorHost.postDelete((Delete) m, walEdit, m.getDurability());
          }
        }
      }

      success = true;
      return addedSize;
    } finally {

      // if the wal sync was unsuccessful, remove keys from memstore
      if (doRollBackMemstore) {
        rollbackMemstore(memstoreCells);
      }
      if (w != null) {
        mvcc.completeMemstoreInsertWithSeqNum(w, walKey);
      }

      if (locked) {
        this.updatesLock.readLock().unlock();
      }
      releaseRowLocks(acquiredRowLocks);

      // See if the column families were consistent through the whole thing.
      // if they were then keep them. If they were not then pass a null.
      // null will be treated as unknown.
      // Total time taken might be involving Puts and Deletes.
      // Split the time for puts and deletes based on the total number of Puts and Deletes.

      if (noOfPuts > 0) {
        // There were some Puts in the batch.
        if (this.metricsRegion != null) {
          this.metricsRegion.updatePut();
        }
      }
      if (noOfDeletes > 0) {
        // There were some Deletes in the batch.
        if (this.metricsRegion != null) {
          this.metricsRegion.updateDelete();
        }
      }
      if (!success) {
        for (int i = firstIndex; i < lastIndexExclusive; i++) {
          if (batchOp.retCodeDetails[i].getOperationStatusCode() == OperationStatusCode.NOT_RUN) {
            batchOp.retCodeDetails[i] = OperationStatus.FAILURE;
          }
        }
      }
      if (coprocessorHost != null && !batchOp.isInReplay()) {
        // call the coprocessor hook to do any finalization steps
        // after the put is done
        MiniBatchOperationInProgress<Mutation> miniBatchOp =
            new MiniBatchOperationInProgress<Mutation>(batchOp.getMutationsForCoprocs(),
                batchOp.retCodeDetails, batchOp.walEditsFromCoprocessors, firstIndex,
                lastIndexExclusive);
        coprocessorHost.postBatchMutateIndispensably(miniBatchOp, success);
      }

      batchOp.nextIndexToProcess = lastIndexExclusive;
    }
  }

  /**
   * Returns effective durability from the passed durability and
   * the table descriptor.
   */
  protected Durability getEffectiveDurability(Durability d) {
    return d == Durability.USE_DEFAULT ? this.durability : d;
  }

  //TODO, Think that gets/puts and deletes should be refactored a bit so that
  //the getting of the lock happens before, so that you would just pass it into
  //the methods. So in the case of checkAndMutate you could just do lockRow,
  //get, put, unlockRow or something
  /**
   *
   * @throws IOException
   * @return true if the new put was executed, false otherwise
   */
  public boolean checkAndMutate(byte [] row, byte [] family, byte [] qualifier,
      CompareOp compareOp, ByteArrayComparable comparator, Mutation w,
      boolean writeToWAL)
  throws IOException{
    checkReadOnly();
    //TODO, add check for value length or maybe even better move this to the
    //client if this becomes a global setting
    checkResources();
    boolean isPut = w instanceof Put;
    if (!isPut && !(w instanceof Delete))
      throw new org.apache.hadoop.hbase.DoNotRetryIOException("Action must " +
          "be Put or Delete");
    if (!Bytes.equals(row, w.getRow())) {
      throw new org.apache.hadoop.hbase.DoNotRetryIOException("Action's " +
          "getRow must match the passed row");
    }

    startRegionOperation();
    try {
      Get get = new Get(row);
      checkFamily(family);
      get.addColumn(family, qualifier);

      // Lock row - note that doBatchMutate will relock this row if called
      RowLock rowLock = getRowLock(get.getRow());
      // wait for all previous transactions to complete (with lock held)
      mvcc.waitForPreviousTransactionsComplete();
      try {
        if (this.getCoprocessorHost() != null) {
          Boolean processed = null;
          if (w instanceof Put) {
            processed = this.getCoprocessorHost().preCheckAndPutAfterRowLock(row, family,
                qualifier, compareOp, comparator, (Put) w);
          } else if (w instanceof Delete) {
            processed = this.getCoprocessorHost().preCheckAndDeleteAfterRowLock(row, family,
                qualifier, compareOp, comparator, (Delete) w);
          }
          if (processed != null) {
            return processed;
          }
        }
        List<Cell> result = get(get, false);

        boolean valueIsNull = comparator.getValue() == null ||
          comparator.getValue().length == 0;
        boolean matches = false;
        if (result.size() == 0 && valueIsNull) {
          matches = true;
        } else if (result.size() > 0 && result.get(0).getValueLength() == 0 &&
            valueIsNull) {
          matches = true;
        } else if (result.size() == 1 && !valueIsNull) {
          Cell kv = result.get(0);
          int compareResult = comparator.compareTo(kv.getValueArray(),
              kv.getValueOffset(), kv.getValueLength());
          switch (compareOp) {
          case LESS:
            matches = compareResult < 0;
            break;
          case LESS_OR_EQUAL:
            matches = compareResult <= 0;
            break;
          case EQUAL:
            matches = compareResult == 0;
            break;
          case NOT_EQUAL:
            matches = compareResult != 0;
            break;
          case GREATER_OR_EQUAL:
            matches = compareResult >= 0;
            break;
          case GREATER:
            matches = compareResult > 0;
            break;
          default:
            throw new RuntimeException("Unknown Compare op " + compareOp.name());
          }
        }
        //If matches put the new put or delete the new delete
        if (matches) {
          // All edits for the given row (across all column families) must
          // happen atomically.
          doBatchMutate(w);
          this.checkAndMutateChecksPassed.increment();
          return true;
        }
        this.checkAndMutateChecksFailed.increment();
        return false;
      } finally {
        rowLock.release();
      }
    } finally {
      closeRegionOperation();
    }
  }

  private void doBatchMutate(Mutation mutation) throws IOException, DoNotRetryIOException {
    // Currently this is only called for puts and deletes, so no nonces.
    OperationStatus[] batchMutate = this.batchMutate(new Mutation[] { mutation },
        HConstants.NO_NONCE, HConstants.NO_NONCE);
    if (batchMutate[0].getOperationStatusCode().equals(OperationStatusCode.SANITY_CHECK_FAILURE)) {
      throw new FailedSanityCheckException(batchMutate[0].getExceptionMsg());
    } else if (batchMutate[0].getOperationStatusCode().equals(OperationStatusCode.BAD_FAMILY)) {
      throw new NoSuchColumnFamilyException(batchMutate[0].getExceptionMsg());
    }
  }

  /**
   * Complete taking the snapshot on the region. Writes the region info and adds references to the
   * working snapshot directory.
   *
   * TODO for api consistency, consider adding another version with no {@link ForeignExceptionSnare}
   * arg.  (In the future other cancellable HRegion methods could eventually add a
   * {@link ForeignExceptionSnare}, or we could do something fancier).
   *
   * @param desc snapshot description object
   * @param exnSnare ForeignExceptionSnare that captures external exceptions in case we need to
   *   bail out.  This is allowed to be null and will just be ignored in that case.
   * @throws IOException if there is an external or internal error causing the snapshot to fail
   */
  public void addRegionToSnapshot(SnapshotDescription desc,
      ForeignExceptionSnare exnSnare) throws IOException {
    Path rootDir = FSUtils.getRootDir(conf);
    Path snapshotDir = SnapshotDescriptionUtils.getWorkingSnapshotDir(desc, rootDir);

    if (Bytes.equals(getStartKey(), HConstants.EMPTY_START_ROW)) {
      Map<byte[], Store> stores = getStores();
      boolean hasMobStore = false;
      for (Entry<byte[], Store> store : stores.entrySet()) {
        hasMobStore = MobUtils.isMobFamily(store.getValue().getFamily());
        if (hasMobStore) {
          break;
        }
      }
      if (hasMobStore) {
        // if this is the first region, snapshot the mob files.
        SnapshotManifest snapshotManifest = SnapshotManifest.create(conf, getFilesystem(),
            snapshotDir, desc, exnSnare);
        // use the .mob as the start key and 0 as the regionid
        HRegionInfo mobRegionInfo = MobUtils.getMobRegionInfo(this.getTableDesc().getTableName());
        mobRegionInfo.setOffline(true);
        snapshotManifest.addMobRegion(mobRegionInfo, this.getTableDesc().getColumnFamilies()); 
      }
    }
    SnapshotManifest manifest = SnapshotManifest.create(conf, getFilesystem(),
                                                        snapshotDir, desc, exnSnare);
    manifest.addRegion(this);
  }

  /**
   * Replaces any KV timestamps set to {@link HConstants#LATEST_TIMESTAMP} with the
   * provided current timestamp.
   */
  void updateKVTimestamps(final Iterable<List<Cell>> keyLists, final byte[] now) {
    for (List<Cell> cells: keyLists) {
      if (cells == null) continue;
      for (Cell cell : cells) {
        KeyValue kv = KeyValueUtil.ensureKeyValue(cell);
        kv.updateLatestStamp(now);
      }
    }
  }

  /*
   * Check if resources to support an update.
   *
   * We throw RegionTooBusyException if above memstore limit
   * and expect client to retry using some kind of backoff
  */
  private void checkResources()
    throws RegionTooBusyException {
    // If catalog region, do not impose resource constraints or block updates.
    if (this.getRegionInfo().isMetaRegion()) return;

    if (this.memstoreSize.get() > this.blockingMemStoreSize) {
      requestFlush();
      throw new RegionTooBusyException("Above memstore limit, " +
          "regionName=" + (this.getRegionInfo() == null ? "unknown" :
          this.getRegionInfo().getRegionNameAsString()) +
          ", server=" + (this.getRegionServerServices() == null ? "unknown" :
          this.getRegionServerServices().getServerName()) +
          ", memstoreSize=" + memstoreSize.get() +
          ", blockingMemStoreSize=" + blockingMemStoreSize);
    }
  }

  /**
   * @throws IOException Throws exception if region is in read-only mode.
   */
  protected void checkReadOnly() throws IOException {
    if (this.writestate.isReadOnly()) {
      throw new IOException("region is read only");
    }
  }

  protected void checkReadsEnabled() throws IOException {
    if (!this.writestate.readsEnabled) {
      throw new IOException ("The region's reads are disabled. Cannot serve the request");
    }
  }

  public void setReadsEnabled(boolean readsEnabled) {
    this.writestate.setReadsEnabled(readsEnabled);
  }

  /**
   * Add updates first to the hlog and then add values to memstore.
   * Warning: Assumption is caller has lock on passed in row.
   * @param edits Cell updates by column
   * @throws IOException
   */
  private void put(final byte [] row, byte [] family, List<Cell> edits)
  throws IOException {
    NavigableMap<byte[], List<Cell>> familyMap;
    familyMap = new TreeMap<byte[], List<Cell>>(Bytes.BYTES_COMPARATOR);

    familyMap.put(family, edits);
    Put p = new Put(row);
    p.setFamilyCellMap(familyMap);
    doBatchMutate(p);
  }

  /**
   * Atomically apply the given map of family->edits to the memstore.
   * This handles the consistency control on its own, but the caller
   * should already have locked updatesLock.readLock(). This also does
   * <b>not</b> check the families for validity.
   *
   * @param familyMap Map of kvs per family
   * @param localizedWriteEntry The WriteEntry of the MVCC for this transaction.
   *        If null, then this method internally creates a mvcc transaction.
   * @param output newly added KVs into memstore
   * @return the additional memory usage of the memstore caused by the
   * new entries.
   * @throws IOException
   */
  private long applyFamilyMapToMemstore(Map<byte[], List<Cell>> familyMap,
    long mvccNum, List<Cell> memstoreCells) throws IOException {
    long size = 0;

    for (Map.Entry<byte[], List<Cell>> e : familyMap.entrySet()) {
      byte[] family = e.getKey();
      List<Cell> cells = e.getValue();

      Store store = getStore(family);
      for (Cell cell: cells) {
        CellUtil.setSequenceId(cell, mvccNum);
        Pair<Long, Cell> ret = store.add(cell);
        size += ret.getFirst();
        memstoreCells.add(KeyValueUtil.ensureKeyValue(ret.getSecond()));
      }
    }

     return size;
   }

  /**
   * Remove all the keys listed in the map from the memstore. This method is
   * called when a Put/Delete has updated memstore but subsequently fails to update
   * the wal. This method is then invoked to rollback the memstore.
   */
  private void rollbackMemstore(List<Cell> memstoreCells) {
    int kvsRolledback = 0;

    for (Cell cell : memstoreCells) {
      byte[] family = cell.getFamily();
      Store store = getStore(family);
      store.rollback(cell);
      kvsRolledback++;
    }
    LOG.debug("rollbackMemstore rolled back " + kvsRolledback);
  }

  /**
   * Check the collection of families for validity.
   * @throws NoSuchColumnFamilyException if a family does not exist.
   */
  void checkFamilies(Collection<byte[]> families)
  throws NoSuchColumnFamilyException {
    for (byte[] family : families) {
      checkFamily(family);
    }
  }

  /**
   * During replay, there could exist column families which are removed between region server
   * failure and replay
   */
  private void removeNonExistentColumnFamilyForReplay(
      final Map<byte[], List<Cell>> familyMap) {
    List<byte[]> nonExistentList = null;
    for (byte[] family : familyMap.keySet()) {
      if (!this.htableDescriptor.hasFamily(family)) {
        if (nonExistentList == null) {
          nonExistentList = new ArrayList<byte[]>();
        }
        nonExistentList.add(family);
      }
    }
    if (nonExistentList != null) {
      for (byte[] family : nonExistentList) {
        // Perhaps schema was changed between crash and replay
        LOG.info("No family for " + Bytes.toString(family) + " omit from reply.");
        familyMap.remove(family);
      }
    }
  }

  void checkTimestamps(final Map<byte[], List<Cell>> familyMap,
      long now) throws FailedSanityCheckException {
    if (timestampSlop == HConstants.LATEST_TIMESTAMP) {
      return;
    }
    long maxTs = now + timestampSlop;
    for (List<Cell> kvs : familyMap.values()) {
      for (Cell cell : kvs) {
        // see if the user-side TS is out of range. latest = server-side
        KeyValue kv = KeyValueUtil.ensureKeyValue(cell);
        if (!kv.isLatestTimestamp() && kv.getTimestamp() > maxTs) {
          throw new FailedSanityCheckException("Timestamp for KV out of range "
              + cell + " (too.new=" + timestampSlop + ")");
        }
      }
    }
  }

  /**
   * Append the given map of family->edits to a WALEdit data structure.
   * This does not write to the HLog itself.
   * @param familyMap map of family->edits
   * @param walEdit the destination entry to append into
   */
  private void addFamilyMapToWALEdit(Map<byte[], List<Cell>> familyMap,
      WALEdit walEdit) {
    for (List<Cell> edits : familyMap.values()) {
      for (Cell cell : edits) {
        walEdit.add(KeyValueUtil.ensureKeyValue(cell));
      }
    }
  }

  private void requestFlush() {
    if (this.rsServices == null) {
      return;
    }
    synchronized (writestate) {
      if (this.writestate.isFlushRequested()) {
        return;
      }
      writestate.flushRequested = true;
    }
    // Make request outside of synchronize block; HBASE-818.
    this.rsServices.getFlushRequester().requestFlush(this);
    if (LOG.isDebugEnabled()) {
      LOG.debug("Flush requested on " + this);
    }
  }

  /*
   * @param size
   * @return True if size is over the flush threshold
   */
  private boolean isFlushSize(final long size) {
    return size > this.memstoreFlushSize;
  }

  /**
   * Read the edits log put under this region by wal log splitting process.  Put
   * the recovered edits back up into this region.
   *
   * <p>We can ignore any log message that has a sequence ID that's equal to or
   * lower than minSeqId.  (Because we know such log messages are already
   * reflected in the HFiles.)
   *
   * <p>While this is running we are putting pressure on memory yet we are
   * outside of our usual accounting because we are not yet an onlined region
   * (this stuff is being run as part of Region initialization).  This means
   * that if we're up against global memory limits, we'll not be flagged to flush
   * because we are not online. We can't be flushed by usual mechanisms anyways;
   * we're not yet online so our relative sequenceids are not yet aligned with
   * HLog sequenceids -- not till we come up online, post processing of split
   * edits.
   *
   * <p>But to help relieve memory pressure, at least manage our own heap size
   * flushing if are in excess of per-region limits.  Flushing, though, we have
   * to be careful and avoid using the regionserver/hlog sequenceid.  Its running
   * on a different line to whats going on in here in this region context so if we
   * crashed replaying these edits, but in the midst had a flush that used the
   * regionserver log with a sequenceid in excess of whats going on in here
   * in this region and with its split editlogs, then we could miss edits the
   * next time we go to recover. So, we have to flush inline, using seqids that
   * make sense in a this single region context only -- until we online.
   *
   * @param maxSeqIdInStores Any edit found in split editlogs needs to be in excess of
   * the maxSeqId for the store to be applied, else its skipped.
   * @return the sequence id of the last edit added to this region out of the
   * recovered edits log or <code>minSeqId</code> if nothing added from editlogs.
   * @throws UnsupportedEncodingException
   * @throws IOException
   */
  protected long replayRecoveredEditsIfAny(final Path regiondir,
      Map<byte[], Long> maxSeqIdInStores,
      final CancelableProgressable reporter, final MonitoredTask status)
      throws UnsupportedEncodingException, IOException {
    long minSeqIdForTheRegion = -1;
    for (Long maxSeqIdInStore : maxSeqIdInStores.values()) {
      if (maxSeqIdInStore < minSeqIdForTheRegion || minSeqIdForTheRegion == -1) {
        minSeqIdForTheRegion = maxSeqIdInStore;
      }
    }
    long seqid = minSeqIdForTheRegion;

    FileSystem fs = this.fs.getFileSystem();
    NavigableSet<Path> files = HLogUtil.getSplitEditFilesSorted(fs, regiondir);
    if (LOG.isDebugEnabled()) {
      LOG.debug("Found " + (files == null ? 0 : files.size())
        + " recovered edits file(s) under " + regiondir);
    }

    if (files == null || files.isEmpty()) return seqid;

    for (Path edits: files) {
      if (edits == null || !fs.exists(edits)) {
        LOG.warn("Null or non-existent edits file: " + edits);
        continue;
      }
      if (isZeroLengthThenDelete(fs, edits)) continue;

      long maxSeqId;
      String fileName = edits.getName();
      maxSeqId = Math.abs(Long.parseLong(fileName));
      if (maxSeqId <= minSeqIdForTheRegion) {
        if (LOG.isDebugEnabled()) {
          String msg = "Maximum sequenceid for this log is " + maxSeqId
            + " and minimum sequenceid for the region is " + minSeqIdForTheRegion
            + ", skipped the whole file, path=" + edits;
          LOG.debug(msg);
        }
        continue;
      }

      try {
        // replay the edits. Replay can return -1 if everything is skipped, only update if seqId is greater
        seqid = Math.max(seqid, replayRecoveredEdits(edits, maxSeqIdInStores, reporter));
      } catch (IOException e) {
        boolean skipErrors = conf.getBoolean(
            HConstants.HREGION_EDITS_REPLAY_SKIP_ERRORS,
            conf.getBoolean(
                "hbase.skip.errors",
                HConstants.DEFAULT_HREGION_EDITS_REPLAY_SKIP_ERRORS));
        if (conf.get("hbase.skip.errors") != null) {
          LOG.warn(
              "The property 'hbase.skip.errors' has been deprecated. Please use " +
              HConstants.HREGION_EDITS_REPLAY_SKIP_ERRORS + " instead.");
        }
        if (skipErrors) {
          Path p = HLogUtil.moveAsideBadEditsFile(fs, edits);
          LOG.error(HConstants.HREGION_EDITS_REPLAY_SKIP_ERRORS
              + "=true so continuing. Renamed " + edits +
              " as " + p, e);
        } else {
          throw e;
        }
      }
    }
    // The edits size added into rsAccounting during this replaying will not
    // be required any more. So just clear it.
    if (this.rsAccounting != null) {
      this.rsAccounting.clearRegionReplayEditsSize(this.getRegionName());
    }
    if (seqid > minSeqIdForTheRegion) {
      // Then we added some edits to memory. Flush and cleanup split edit files.
      internalFlushcache(null, seqid, status);
    }
    // Now delete the content of recovered edits.  We're done w/ them.
    for (Path file: files) {
      if (!fs.delete(file, false)) {
        LOG.error("Failed delete of " + file);
      } else {
        LOG.debug("Deleted recovered.edits file=" + file);
      }
    }
    return seqid;
  }

  /*
   * @param edits File of recovered edits.
   * @param maxSeqIdInStores Maximum sequenceid found in each store.  Edits in log
   * must be larger than this to be replayed for each store.
   * @param reporter
   * @return the sequence id of the last edit added to this region out of the
   * recovered edits log or <code>minSeqId</code> if nothing added from editlogs.
   * @throws IOException
   */
  private long replayRecoveredEdits(final Path edits,
      Map<byte[], Long> maxSeqIdInStores, final CancelableProgressable reporter)
    throws IOException {
    String msg = "Replaying edits from " + edits;
    LOG.info(msg);
    MonitoredTask status = TaskMonitor.get().createStatus(msg);
    FileSystem fs = this.fs.getFileSystem();

    status.setStatus("Opening logs");
    HLog.Reader reader = null;
    try {
      reader = HLogFactory.createReader(fs, edits, conf);
      long currentEditSeqId = -1;
      long currentReplaySeqId = -1;
      long firstSeqIdInLog = -1;
      long skippedEdits = 0;
      long editsCount = 0;
      long intervalEdits = 0;
      HLog.Entry entry;
      Store store = null;
      boolean reported_once = false;
      ServerNonceManager ng = this.rsServices == null ? null : this.rsServices.getNonceManager();

      try {
        // How many edits seen before we check elapsed time
        int interval = this.conf.getInt("hbase.hstore.report.interval.edits",
            2000);
        // How often to send a progress report (default 1/2 master timeout)
        int period = this.conf.getInt("hbase.hstore.report.period", 300000);
        long lastReport = EnvironmentEdgeManager.currentTime();

        while ((entry = reader.next()) != null) {
          HLogKey key = entry.getKey();
          WALEdit val = entry.getEdit();

          if (ng != null) { // some test, or nonces disabled
            ng.reportOperationFromWal(key.getNonceGroup(), key.getNonce(), key.getWriteTime());
          }

          if (reporter != null) {
            intervalEdits += val.size();
            if (intervalEdits >= interval) {
              // Number of edits interval reached
              intervalEdits = 0;
              long cur = EnvironmentEdgeManager.currentTime();
              if (lastReport + period <= cur) {
                status.setStatus("Replaying edits..." +
                    " skipped=" + skippedEdits +
                    " edits=" + editsCount);
                // Timeout reached
                if(!reporter.progress()) {
                  msg = "Progressable reporter failed, stopping replay";
                  LOG.warn(msg);
                  status.abort(msg);
                  throw new IOException(msg);
                }
                reported_once = true;
                lastReport = cur;
              }
            }
          }

          // Start coprocessor replay here. The coprocessor is for each WALEdit
          // instead of a KeyValue.
          if (coprocessorHost != null) {
            status.setStatus("Running pre-WAL-restore hook in coprocessors");
            if (coprocessorHost.preWALRestore(this.getRegionInfo(), key, val)) {
              // if bypass this log entry, ignore it ...
              continue;
            }
          }

          if (firstSeqIdInLog == -1) {
            firstSeqIdInLog = key.getLogSeqNum();
          }
          currentEditSeqId = key.getLogSeqNum();
          currentReplaySeqId = (key.getOrigLogSeqNum() > 0) ?
            key.getOrigLogSeqNum() : currentEditSeqId;
          boolean flush = false;
          for (KeyValue kv: val.getKeyValues()) {
            // Check this edit is for me. Also, guard against writing the special
            // METACOLUMN info such as HBASE::CACHEFLUSH entries
            if (CellUtil.matchingFamily(kv, WALEdit.METAFAMILY) ||
                !Bytes.equals(key.getEncodedRegionName(),
                  this.getRegionInfo().getEncodedNameAsBytes())) {
              //this is a special edit, we should handle it
              CompactionDescriptor compaction = WALEdit.getCompaction(kv);
              if (compaction != null) {
                //replay the compaction
                completeCompactionMarker(compaction);
              }

              skippedEdits++;
              continue;
            }
            // Figure which store the edit is meant for.
            if (store == null || !CellUtil.matchingFamily(kv, store.getFamily().getName())) {
              store = getStore(kv);
            }
            if (store == null) {
              // This should never happen.  Perhaps schema was changed between
              // crash and redeploy?
              LOG.warn("No family for " + kv);
              skippedEdits++;
              continue;
            }
            // Now, figure if we should skip this edit.
            if (key.getLogSeqNum() <= maxSeqIdInStores.get(store.getFamily()
                .getName())) {
              skippedEdits++;
              continue;
            }
            kv.setSequenceId(currentReplaySeqId);
            // Once we are over the limit, restoreEdit will keep returning true to
            // flush -- but don't flush until we've played all the kvs that make up
            // the WALEdit.
            flush = restoreEdit(store, kv);
            editsCount++;
          }
          if (flush) internalFlushcache(null, currentEditSeqId, status);

          if (coprocessorHost != null) {
            coprocessorHost.postWALRestore(this.getRegionInfo(), key, val);
          }
        }
      } catch (EOFException eof) {
        Path p = HLogUtil.moveAsideBadEditsFile(fs, edits);
        msg = "Encountered EOF. Most likely due to Master failure during " +
            "log splitting, so we have this data in another edit.  " +
            "Continuing, but renaming " + edits + " as " + p;
        LOG.warn(msg, eof);
        status.abort(msg);
      } catch (IOException ioe) {
        // If the IOE resulted from bad file format,
        // then this problem is idempotent and retrying won't help
        if (ioe.getCause() instanceof ParseException) {
          Path p = HLogUtil.moveAsideBadEditsFile(fs, edits);
          msg = "File corruption encountered!  " +
              "Continuing, but renaming " + edits + " as " + p;
          LOG.warn(msg, ioe);
          status.setStatus(msg);
        } else {
          status.abort(StringUtils.stringifyException(ioe));
          // other IO errors may be transient (bad network connection,
          // checksum exception on one datanode, etc).  throw & retry
          throw ioe;
        }
      }
      if (reporter != null && !reported_once) {
        reporter.progress();
      }
      msg = "Applied " + editsCount + ", skipped " + skippedEdits +
        ", firstSequenceIdInLog=" + firstSeqIdInLog +
        ", maxSequenceIdInLog=" + currentEditSeqId + ", path=" + edits;
      status.markComplete(msg);
      LOG.debug(msg);
      return currentEditSeqId;
    } finally {
      status.cleanup();
      if (reader != null) {
         reader.close();
      }
    }
  }

  /**
   * Call to complete a compaction. Its for the case where we find in the WAL a compaction
   * that was not finished.  We could find one recovering a WAL after a regionserver crash.
   * See HBASE-2331.
   */
  void completeCompactionMarker(CompactionDescriptor compaction)
      throws IOException {
    Store store = this.getStore(compaction.getFamilyName().toByteArray());
    if (store == null) {
      LOG.warn("Found Compaction WAL edit for deleted family:" +
          Bytes.toString(compaction.getFamilyName().toByteArray()));
      return;
    }
    store.completeCompactionMarker(compaction);
  }

  /**
   * Used by tests
   * @param s Store to add edit too.
   * @param kv KeyValue to add.
   * @return True if we should flush.
   */
  protected boolean restoreEdit(final Store s, final KeyValue kv) {
    long kvSize = s.add(kv).getFirst();
    if (this.rsAccounting != null) {
      rsAccounting.addAndGetRegionReplayEditsSize(this.getRegionName(), kvSize);
    }
    return isFlushSize(this.addAndGetGlobalMemstoreSize(kvSize));
  }

  /*
   * @param fs
   * @param p File to check.
   * @return True if file was zero-length (and if so, we'll delete it in here).
   * @throws IOException
   */
  private static boolean isZeroLengthThenDelete(final FileSystem fs, final Path p)
      throws IOException {
    FileStatus stat = fs.getFileStatus(p);
    if (stat.getLen() > 0) return false;
    LOG.warn("File " + p + " is zero-length, deleting.");
    fs.delete(p, false);
    return true;
  }

  protected HStore instantiateHStore(final HColumnDescriptor family) throws IOException {
    if (MobUtils.isMobFamily(family)) {
<<<<<<< HEAD
=======
      if (HFile.getFormatVersion(this.conf) < HFile.MIN_FORMAT_VERSION_WITH_TAGS) {
        throw new IOException("A minimum HFile version of "
            + HFile.MIN_FORMAT_VERSION_WITH_TAGS
            + " is required for MOB feature. Consider setting " + HFile.FORMAT_VERSION_KEY
            + " accordingly.");
      }
>>>>>>> 6769ea9e
      return new HMobStore(this, family, this.conf);
    }
    return new HStore(this, family, this.conf);
  }

  /**
   * Return HStore instance.
   * Use with caution.  Exposed for use of fixup utilities.
   * @param column Name of column family hosted by this region.
   * @return Store that goes with the family on passed <code>column</code>.
   * TODO: Make this lookup faster.
   */
  public Store getStore(final byte[] column) {
    return this.stores.get(column);
  }

  /**
   * Return HStore instance. Does not do any copy: as the number of store is limited, we
   *  iterate on the list.
   */
  private Store getStore(Cell cell) {
    for (Map.Entry<byte[], Store> famStore : stores.entrySet()) {
      if (Bytes.equals(
          cell.getFamilyArray(), cell.getFamilyOffset(), cell.getFamilyLength(),
          famStore.getKey(), 0, famStore.getKey().length)) {
        return famStore.getValue();
      }
    }

    return null;
  }

  public Map<byte[], Store> getStores() {
    return this.stores;
  }

  /**
   * Return list of storeFiles for the set of CFs.
   * Uses closeLock to prevent the race condition where a region closes
   * in between the for loop - closing the stores one by one, some stores
   * will return 0 files.
   * @return List of storeFiles.
   */
  public List<String> getStoreFileList(final byte [][] columns)
    throws IllegalArgumentException {
    List<String> storeFileNames = new ArrayList<String>();
    synchronized(closeLock) {
      for(byte[] column : columns) {
        Store store = this.stores.get(column);
        if (store == null) {
          throw new IllegalArgumentException("No column family : " +
              new String(column) + " available");
        }
        for (StoreFile storeFile: store.getStorefiles()) {
          storeFileNames.add(storeFile.getPath().toString());
        }
      }
    }
    return storeFileNames;
  }

  //////////////////////////////////////////////////////////////////////////////
  // Support code
  //////////////////////////////////////////////////////////////////////////////

  /** Make sure this is a valid row for the HRegion */
  void checkRow(final byte [] row, String op) throws IOException {
    if (!rowIsInRange(getRegionInfo(), row)) {
      throw new WrongRegionException("Requested row out of range for " +
          op + " on HRegion " + this + ", startKey='" +
          Bytes.toStringBinary(getStartKey()) + "', getEndKey()='" +
          Bytes.toStringBinary(getEndKey()) + "', row='" +
          Bytes.toStringBinary(row) + "'");
    }
  }

  /**
   * Tries to acquire a lock on the given row.
   * @param waitForLock if true, will block until the lock is available.
   *        Otherwise, just tries to obtain the lock and returns
   *        false if unavailable.
   * @return the row lock if acquired,
   *   null if waitForLock was false and the lock was not acquired
   * @throws IOException if waitForLock was true and the lock could not be acquired after waiting
   */
  public RowLock getRowLock(byte[] row, boolean waitForLock) throws IOException {
    checkRow(row, "row lock");
    startRegionOperation();
    try {
      HashedBytes rowKey = new HashedBytes(row);
      RowLockContext rowLockContext = new RowLockContext(rowKey);

      // loop until we acquire the row lock (unless !waitForLock)
      while (true) {
        RowLockContext existingContext = lockedRows.putIfAbsent(rowKey, rowLockContext);
        if (existingContext == null) {
          // Row is not already locked by any thread, use newly created context.
          break;
        } else if (existingContext.ownedByCurrentThread()) {
          // Row is already locked by current thread, reuse existing context instead.
          rowLockContext = existingContext;
          break;
        } else {
          if (!waitForLock) {
            return null;
          }
          try {
            // Row is already locked by some other thread, give up or wait for it
            if (!existingContext.latch.await(this.rowLockWaitDuration, TimeUnit.MILLISECONDS)) {
              throw new IOException("Timed out waiting for lock for row: " + rowKey);
            }
          } catch (InterruptedException ie) {
            LOG.warn("Thread interrupted waiting for lock on row: " + rowKey);
            InterruptedIOException iie = new InterruptedIOException();
            iie.initCause(ie);
            throw iie;
          }
        }
      }

      // allocate new lock for this thread
      return rowLockContext.newLock();
    } finally {
      closeRegionOperation();
    }
  }

  /**
   * Acquires a lock on the given row.
   * The same thread may acquire multiple locks on the same row.
   * @return the acquired row lock
   * @throws IOException if the lock could not be acquired after waiting
   */
  public RowLock getRowLock(byte[] row) throws IOException {
    return getRowLock(row, true);
  }

  /**
   * If the given list of row locks is not null, releases all locks.
   */
  public void releaseRowLocks(List<RowLock> rowLocks) {
    if (rowLocks != null) {
      for (RowLock rowLock : rowLocks) {
        rowLock.release();
      }
      rowLocks.clear();
    }
  }

  /**
   * Determines whether multiple column families are present
   * Precondition: familyPaths is not null
   *
   * @param familyPaths List of Pair<byte[] column family, String hfilePath>
   */
  private static boolean hasMultipleColumnFamilies(
      List<Pair<byte[], String>> familyPaths) {
    boolean multipleFamilies = false;
    byte[] family = null;
    for (Pair<byte[], String> pair : familyPaths) {
      byte[] fam = pair.getFirst();
      if (family == null) {
        family = fam;
      } else if (!Bytes.equals(family, fam)) {
        multipleFamilies = true;
        break;
      }
    }
    return multipleFamilies;
  }


  public boolean bulkLoadHFiles(List<Pair<byte[], String>> familyPaths,
                                boolean assignSeqId) throws IOException {
    return bulkLoadHFiles(familyPaths, assignSeqId, null);
  }

  /**
   * Attempts to atomically load a group of hfiles.  This is critical for loading
   * rows with multiple column families atomically.
   *
   * @param familyPaths List of Pair<byte[] column family, String hfilePath>
   * @param bulkLoadListener Internal hooks enabling massaging/preparation of a
   * file about to be bulk loaded
   * @return true if successful, false if failed recoverably
   * @throws IOException if failed unrecoverably.
   */
  public boolean bulkLoadHFiles(List<Pair<byte[], String>> familyPaths, boolean assignSeqId,
      BulkLoadListener bulkLoadListener) throws IOException {
    Preconditions.checkNotNull(familyPaths);
    // we need writeLock for multi-family bulk load
    startBulkRegionOperation(hasMultipleColumnFamilies(familyPaths));
    try {
      this.writeRequestsCount.increment();

      // There possibly was a split that happened between when the split keys
      // were gathered and before the HRegion's write lock was taken.  We need
      // to validate the HFile region before attempting to bulk load all of them
      List<IOException> ioes = new ArrayList<IOException>();
      List<Pair<byte[], String>> failures = new ArrayList<Pair<byte[], String>>();
      for (Pair<byte[], String> p : familyPaths) {
        byte[] familyName = p.getFirst();
        String path = p.getSecond();

        Store store = getStore(familyName);
        if (store == null) {
          IOException ioe = new org.apache.hadoop.hbase.DoNotRetryIOException(
              "No such column family " + Bytes.toStringBinary(familyName));
          ioes.add(ioe);
        } else {
          try {
            store.assertBulkLoadHFileOk(new Path(path));
          } catch (WrongRegionException wre) {
            // recoverable (file doesn't fit in region)
            failures.add(p);
          } catch (IOException ioe) {
            // unrecoverable (hdfs problem)
            ioes.add(ioe);
          }
        }
      }

      // validation failed because of some sort of IO problem.
      if (ioes.size() != 0) {
        IOException e = MultipleIOException.createIOException(ioes);
        LOG.error("There were one or more IO errors when checking if the bulk load is ok.", e);
        throw e;
      }

      // validation failed, bail out before doing anything permanent.
      if (failures.size() != 0) {
        StringBuilder list = new StringBuilder();
        for (Pair<byte[], String> p : failures) {
          list.append("\n").append(Bytes.toString(p.getFirst())).append(" : ")
            .append(p.getSecond());
        }
        // problem when validating
        LOG.warn("There was a recoverable bulk load failure likely due to a" +
            " split.  These (family, HFile) pairs were not loaded: " + list);
        return false;
      }

      long seqId = -1;
      // We need to assign a sequential ID that's in between two memstores in order to preserve
      // the guarantee that all the edits lower than the highest sequential ID from all the
      // HFiles are flushed on disk. See HBASE-10958.  The sequence id returned when we flush is
      // guaranteed to be one beyond the file made when we flushed (or if nothing to flush, it is
      // a sequence id that we can be sure is beyond the last hfile written).
      if (assignSeqId) {
        FlushResult fs = this.flushcache();
        if (fs.isFlushSucceeded()) {
          seqId = fs.flushSequenceId;
        } else if (fs.result == FlushResult.Result.CANNOT_FLUSH_MEMSTORE_EMPTY) {
          seqId = fs.flushSequenceId;
        } else {
          throw new IOException("Could not bulk load with an assigned sequential ID because the " +
              "flush didn't run. Reason for not flushing: " + fs.failureReason);
        }
      }

      for (Pair<byte[], String> p : familyPaths) {
        byte[] familyName = p.getFirst();
        String path = p.getSecond();
        Store store = getStore(familyName);
        try {
          String finalPath = path;
          if(bulkLoadListener != null) {
            finalPath = bulkLoadListener.prepareBulkLoad(familyName, path);
          }
          store.bulkLoadHFile(finalPath, seqId);
          if(bulkLoadListener != null) {
            bulkLoadListener.doneBulkLoad(familyName, path);
          }
        } catch (IOException ioe) {
          // A failure here can cause an atomicity violation that we currently
          // cannot recover from since it is likely a failed HDFS operation.

          // TODO Need a better story for reverting partial failures due to HDFS.
          LOG.error("There was a partial failure due to IO when attempting to" +
              " load " + Bytes.toString(p.getFirst()) + " : "+ p.getSecond(), ioe);
          if(bulkLoadListener != null) {
            try {
              bulkLoadListener.failedBulkLoad(familyName, path);
            } catch (Exception ex) {
              LOG.error("Error while calling failedBulkLoad for family "+
                  Bytes.toString(familyName)+" with path "+path, ex);
            }
          }
          throw ioe;
        }
      }
      return true;
    } finally {
      closeBulkRegionOperation();
    }
  }

  @Override
  public boolean equals(Object o) {
    return o instanceof HRegion && Bytes.equals(this.getRegionName(),
                                                ((HRegion) o).getRegionName());
  }

  @Override
  public int hashCode() {
    return Bytes.hashCode(this.getRegionName());
  }

  @Override
  public String toString() {
    return this.getRegionNameAsString();
  }

  /**
   * RegionScannerImpl is used to combine scanners from multiple Stores (aka column families).
   */
  class RegionScannerImpl implements RegionScanner {
    // Package local for testability
    KeyValueHeap storeHeap = null;
    /** Heap of key-values that are not essential for the provided filters and are thus read
     * on demand, if on-demand column family loading is enabled.*/
    KeyValueHeap joinedHeap = null;
    /**
     * If the joined heap data gathering is interrupted due to scan limits, this will
     * contain the row for which we are populating the values.*/
    protected Cell joinedContinuationRow = null;
    // KeyValue indicating that limit is reached when scanning
    private final KeyValue KV_LIMIT = new KeyValue();
    protected final byte[] stopRow;
    private final FilterWrapper filter;
    private int batch;
    protected int isScan;
    private boolean filterClosed = false;
    private long readPt;
    private long maxResultSize;
    protected HRegion region;

    @Override
    public HRegionInfo getRegionInfo() {
      return region.getRegionInfo();
    }

    RegionScannerImpl(Scan scan, List<KeyValueScanner> additionalScanners, HRegion region)
        throws IOException {

      this.region = region;
      this.maxResultSize = scan.getMaxResultSize();
      if (scan.hasFilter()) {
        this.filter = new FilterWrapper(scan.getFilter());
      } else {
        this.filter = null;
      }

      this.batch = scan.getBatch();
      if (Bytes.equals(scan.getStopRow(), HConstants.EMPTY_END_ROW) && !scan.isGetScan()) {
        this.stopRow = null;
      } else {
        this.stopRow = scan.getStopRow();
      }
      // If we are doing a get, we want to be [startRow,endRow] normally
      // it is [startRow,endRow) and if startRow=endRow we get nothing.
      this.isScan = scan.isGetScan() ? -1 : 0;

      // synchronize on scannerReadPoints so that nobody calculates
      // getSmallestReadPoint, before scannerReadPoints is updated.
      IsolationLevel isolationLevel = scan.getIsolationLevel();
      synchronized(scannerReadPoints) {
        this.readPt = getReadpoint(isolationLevel);
        scannerReadPoints.put(this, this.readPt);
      }

      // Here we separate all scanners into two lists - scanner that provide data required
      // by the filter to operate (scanners list) and all others (joinedScanners list).
      List<KeyValueScanner> scanners = new ArrayList<KeyValueScanner>();
      List<KeyValueScanner> joinedScanners = new ArrayList<KeyValueScanner>();
      if (additionalScanners != null) {
        scanners.addAll(additionalScanners);
      }

      for (Map.Entry<byte[], NavigableSet<byte[]>> entry :
          scan.getFamilyMap().entrySet()) {
        Store store = stores.get(entry.getKey());
        KeyValueScanner scanner = store.getScanner(scan, entry.getValue(), this.readPt);
        if (this.filter == null || !scan.doLoadColumnFamiliesOnDemand()
          || this.filter.isFamilyEssential(entry.getKey())) {
          scanners.add(scanner);
        } else {
          joinedScanners.add(scanner);
        }
      }
      initializeKVHeap(scanners, joinedScanners, region);
    }

    protected void initializeKVHeap(List<KeyValueScanner> scanners,
        List<KeyValueScanner> joinedScanners, HRegion region)
        throws IOException {
      this.storeHeap = new KeyValueHeap(scanners, region.comparator);
      if (!joinedScanners.isEmpty()) {
        this.joinedHeap = new KeyValueHeap(joinedScanners, region.comparator);
      }
    }

    @Override
    public long getMaxResultSize() {
      return maxResultSize;
    }

    @Override
    public long getMvccReadPoint() {
      return this.readPt;
    }

    /**
     * Reset both the filter and the old filter.
     *
     * @throws IOException in case a filter raises an I/O exception.
     */
    protected void resetFilters() throws IOException {
      if (filter != null) {
        filter.reset();
      }
    }

    @Override
    public boolean next(List<Cell> outResults)
        throws IOException {
      // apply the batching limit by default
      return next(outResults, batch);
    }

    @Override
    public synchronized boolean next(List<Cell> outResults, int limit) throws IOException {
      if (this.filterClosed) {
        throw new UnknownScannerException("Scanner was closed (timed out?) " +
            "after we renewed it. Could be caused by a very slow scanner " +
            "or a lengthy garbage collection");
      }
      startRegionOperation(Operation.SCAN);
      readRequestsCount.increment();
      try {
        return nextRaw(outResults, limit);
      } finally {
        closeRegionOperation(Operation.SCAN);
      }
    }

    @Override
    public boolean nextRaw(List<Cell> outResults)
        throws IOException {
      return nextRaw(outResults, batch);
    }

    @Override
    public boolean nextRaw(List<Cell> outResults, int limit) throws IOException {
      boolean returnResult;
      if (outResults.isEmpty()) {
        // Usually outResults is empty. This is true when next is called
        // to handle scan or get operation.
        returnResult = nextInternal(outResults, limit);
      } else {
        List<Cell> tmpList = new ArrayList<Cell>();
        returnResult = nextInternal(tmpList, limit);
        outResults.addAll(tmpList);
      }
      resetFilters();
      if (isFilterDoneInternal()) {
        returnResult = false;
      }
      return returnResult;
    }

    private void populateFromJoinedHeap(List<Cell> results, int limit)
        throws IOException {
      assert joinedContinuationRow != null;
      Cell kv = populateResult(results, this.joinedHeap, limit,
          joinedContinuationRow.getRowArray(), joinedContinuationRow.getRowOffset(),
          joinedContinuationRow.getRowLength());
      if (kv != KV_LIMIT) {
        // We are done with this row, reset the continuation.
        joinedContinuationRow = null;
      }
      // As the data is obtained from two independent heaps, we need to
      // ensure that result list is sorted, because Result relies on that.
      Collections.sort(results, comparator);
    }

    /**
     * Fetches records with currentRow into results list, until next row or limit (if not -1).
     * @param heap KeyValueHeap to fetch data from.It must be positioned on correct row before call.
     * @param limit Max amount of KVs to place in result list, -1 means no limit.
     * @param currentRow Byte array with key we are fetching.
     * @param offset offset for currentRow
     * @param length length for currentRow
     * @return KV_LIMIT if limit reached, next KeyValue otherwise.
     */
    private Cell populateResult(List<Cell> results, KeyValueHeap heap, int limit,
        byte[] currentRow, int offset, short length) throws IOException {
      Cell nextKv;
      do {
        heap.next(results, limit - results.size());
        if (limit > 0 && results.size() == limit) {
          return KV_LIMIT;
        }
        nextKv = heap.peek();
      } while (nextKv != null && CellUtil.matchingRow(nextKv, currentRow, offset, length));

      return nextKv;
    }

    /*
     * @return True if a filter rules the scanner is over, done.
     */
    @Override
    public synchronized boolean isFilterDone() throws IOException {
      return isFilterDoneInternal();
    }

    private boolean isFilterDoneInternal() throws IOException {
      return this.filter != null && this.filter.filterAllRemaining();
    }

    private boolean nextInternal(List<Cell> results, int limit)
    throws IOException {
      if (!results.isEmpty()) {
        throw new IllegalArgumentException("First parameter should be an empty list");
      }
      RpcCallContext rpcCall = RpcServer.getCurrentCall();
      // The loop here is used only when at some point during the next we determine
      // that due to effects of filters or otherwise, we have an empty row in the result.
      // Then we loop and try again. Otherwise, we must get out on the first iteration via return,
      // "true" if there's more data to read, "false" if there isn't (storeHeap is at a stop row,
      // and joinedHeap has no more data to read for the last row (if set, joinedContinuationRow).
      while (true) {
        if (rpcCall != null) {
          // If a user specifies a too-restrictive or too-slow scanner, the
          // client might time out and disconnect while the server side
          // is still processing the request. We should abort aggressively
          // in that case.
          long afterTime = rpcCall.disconnectSince();
          if (afterTime >= 0) {
            throw new CallerDisconnectedException(
                "Aborting on region " + getRegionNameAsString() + ", call " +
                    this + " after " + afterTime + " ms, since " +
                    "caller disconnected");
          }
        }

        // Let's see what we have in the storeHeap.
        Cell current = this.storeHeap.peek();

        byte[] currentRow = null;
        int offset = 0;
        short length = 0;
        if (current != null) {
          currentRow = current.getRowArray();
          offset = current.getRowOffset();
          length = current.getRowLength();
        }
        boolean stopRow = isStopRow(currentRow, offset, length);
        // Check if we were getting data from the joinedHeap and hit the limit.
        // If not, then it's main path - getting results from storeHeap.
        if (joinedContinuationRow == null) {
          // First, check if we are at a stop row. If so, there are no more results.
          if (stopRow) {
            if (filter != null && filter.hasFilterRow()) {
              filter.filterRowCells(results);
            }
            return false;
          }

          // Check if rowkey filter wants to exclude this row. If so, loop to next.
          // Technically, if we hit limits before on this row, we don't need this call.
          if (filterRowKey(currentRow, offset, length)) {
            boolean moreRows = nextRow(currentRow, offset, length);
            if (!moreRows) return false;
            results.clear();
            continue;
          }

          Cell nextKv = populateResult(results, this.storeHeap, limit, currentRow, offset,
              length);
          // Ok, we are good, let's try to get some results from the main heap.
          if (nextKv == KV_LIMIT) {
            if (this.filter != null && filter.hasFilterRow()) {
              throw new IncompatibleFilterException(
                "Filter whose hasFilterRow() returns true is incompatible with scan with limit!");
            }
            return true; // We hit the limit.
          }

          stopRow = nextKv == null ||
              isStopRow(nextKv.getRowArray(), nextKv.getRowOffset(), nextKv.getRowLength());
          // save that the row was empty before filters applied to it.
          final boolean isEmptyRow = results.isEmpty();

          // We have the part of the row necessary for filtering (all of it, usually).
          // First filter with the filterRow(List).
          FilterWrapper.FilterRowRetCode ret = FilterWrapper.FilterRowRetCode.NOT_CALLED;
          if (filter != null && filter.hasFilterRow()) {
            ret = filter.filterRowCellsWithRet(results);
          }

          if ((isEmptyRow || ret == FilterWrapper.FilterRowRetCode.EXCLUDE) || filterRow()) {
            results.clear();
            boolean moreRows = nextRow(currentRow, offset, length);
            if (!moreRows) return false;

            // This row was totally filtered out, if this is NOT the last row,
            // we should continue on. Otherwise, nothing else to do.
            if (!stopRow) continue;
            return false;
          }

          // Ok, we are done with storeHeap for this row.
          // Now we may need to fetch additional, non-essential data into row.
          // These values are not needed for filter to work, so we postpone their
          // fetch to (possibly) reduce amount of data loads from disk.
          if (this.joinedHeap != null) {
            Cell nextJoinedKv = joinedHeap.peek();
            // If joinedHeap is pointing to some other row, try to seek to a correct one.
            boolean mayHaveData = (nextJoinedKv != null && CellUtil.matchingRow(nextJoinedKv,
                currentRow, offset, length))
                || (this.joinedHeap.requestSeek(
                    KeyValueUtil.createFirstOnRow(currentRow, offset, length), true, true)
                    && joinedHeap.peek() != null && CellUtil.matchingRow(joinedHeap.peek(),
                    currentRow, offset, length));
            if (mayHaveData) {
              joinedContinuationRow = current;
              populateFromJoinedHeap(results, limit);
            }
          }
        } else {
          // Populating from the joined heap was stopped by limits, populate some more.
          populateFromJoinedHeap(results, limit);
        }

        // We may have just called populateFromJoinedMap and hit the limits. If that is
        // the case, we need to call it again on the next next() invocation.
        if (joinedContinuationRow != null) {
          return true;
        }

        // Finally, we are done with both joinedHeap and storeHeap.
        // Double check to prevent empty rows from appearing in result. It could be
        // the case when SingleColumnValueExcludeFilter is used.
        if (results.isEmpty()) {
          boolean moreRows = nextRow(currentRow, offset, length);
          if (!moreRows) return false;
          if (!stopRow) continue;
        }

        // We are done. Return the result.
        return !stopRow;
      }
    }

    /**
     * This function is to maintain backward compatibility for 0.94 filters. HBASE-6429 combines
     * both filterRow & filterRow(List<KeyValue> kvs) functions. While 0.94 code or older, it may
     * not implement hasFilterRow as HBase-6429 expects because 0.94 hasFilterRow() only returns
     * true when filterRow(List<KeyValue> kvs) is overridden not the filterRow(). Therefore, the
     * filterRow() will be skipped.
     */
    private boolean filterRow() throws IOException {
      // when hasFilterRow returns true, filter.filterRow() will be called automatically inside
      // filterRowCells(List<Cell> kvs) so we skip that scenario here.
      return filter != null && (!filter.hasFilterRow())
          && filter.filterRow();
    }

    private boolean filterRowKey(byte[] row, int offset, short length) throws IOException {
      return filter != null
          && filter.filterRowKey(row, offset, length);
    }

    protected boolean nextRow(byte [] currentRow, int offset, short length) throws IOException {
      assert this.joinedContinuationRow == null: "Trying to go to next row during joinedHeap read.";
      Cell next;
      while ((next = this.storeHeap.peek()) != null &&
             CellUtil.matchingRow(next, currentRow, offset, length)) {
        this.storeHeap.next(MOCKED_LIST);
      }
      resetFilters();
      // Calling the hook in CP which allows it to do a fast forward
      return this.region.getCoprocessorHost() == null
          || this.region.getCoprocessorHost()
              .postScannerFilterRow(this, currentRow, offset, length);
    }

    protected boolean isStopRow(byte[] currentRow, int offset, short length) {
      return currentRow == null ||
          (stopRow != null &&
          comparator.compareRows(stopRow, 0, stopRow.length,
            currentRow, offset, length) <= isScan);
    }

    @Override
    public synchronized void close() {
      if (storeHeap != null) {
        storeHeap.close();
        storeHeap = null;
      }
      if (joinedHeap != null) {
        joinedHeap.close();
        joinedHeap = null;
      }
      // no need to synchronize here.
      scannerReadPoints.remove(this);
      this.filterClosed = true;
    }

    KeyValueHeap getStoreHeapForTesting() {
      return storeHeap;
    }

    @Override
    public synchronized boolean reseek(byte[] row) throws IOException {
      if (row == null) {
        throw new IllegalArgumentException("Row cannot be null.");
      }
      boolean result = false;
      startRegionOperation();
      try {
        KeyValue kv = KeyValueUtil.createFirstOnRow(row);
        // use request seek to make use of the lazy seek option. See HBASE-5520
        result = this.storeHeap.requestSeek(kv, true, true);
        if (this.joinedHeap != null) {
          result = this.joinedHeap.requestSeek(kv, true, true) || result;
        }
      } finally {
        closeRegionOperation();
      }
      return result;
    }
  }

  // Utility methods
  /**
   * A utility method to create new instances of HRegion based on the
   * {@link HConstants#REGION_IMPL} configuration property.
   * @param tableDir qualified path of directory where region should be located,
   * usually the table directory.
   * @param log The HLog is the outbound log for any updates to the HRegion
   * (There's a single HLog for all the HRegions on a single HRegionServer.)
   * The log file is a logfile from the previous execution that's
   * custom-computed for this HRegion. The HRegionServer computes and sorts the
   * appropriate log info for this HRegion. If there is a previous log file
   * (implying that the HRegion has been written-to before), then read it from
   * the supplied path.
   * @param fs is the filesystem.
   * @param conf is global configuration settings.
   * @param regionInfo - HRegionInfo that describes the region
   * is new), then read them from the supplied path.
   * @param htd the table descriptor
   * @return the new instance
   */
  static HRegion newHRegion(Path tableDir, HLog log, FileSystem fs,
      Configuration conf, HRegionInfo regionInfo, final HTableDescriptor htd,
      RegionServerServices rsServices) {
    try {
      @SuppressWarnings("unchecked")
      Class<? extends HRegion> regionClass =
          (Class<? extends HRegion>) conf.getClass(HConstants.REGION_IMPL, HRegion.class);

      Constructor<? extends HRegion> c =
          regionClass.getConstructor(Path.class, HLog.class, FileSystem.class,
              Configuration.class, HRegionInfo.class, HTableDescriptor.class,
              RegionServerServices.class);

      return c.newInstance(tableDir, log, fs, conf, regionInfo, htd, rsServices);
    } catch (Throwable e) {
      // todo: what should I throw here?
      throw new IllegalStateException("Could not instantiate a region instance.", e);
    }
  }

  /**
   * Convenience method creating new HRegions. Used by createTable and by the
   * bootstrap code in the HMaster constructor.
   * Note, this method creates an {@link HLog} for the created region. It
   * needs to be closed explicitly.  Use {@link HRegion#getLog()} to get
   * access.  <b>When done with a region created using this method, you will
   * need to explicitly close the {@link HLog} it created too; it will not be
   * done for you.  Not closing the log will leave at least a daemon thread
   * running.</b>  Call {@link #closeHRegion(HRegion)} and it will do
   * necessary cleanup for you.
   * @param info Info for region to create.
   * @param rootDir Root directory for HBase instance
   * @return new HRegion
   *
   * @throws IOException
   */
  public static HRegion createHRegion(final HRegionInfo info, final Path rootDir,
      final Configuration conf, final HTableDescriptor hTableDescriptor)
  throws IOException {
    return createHRegion(info, rootDir, conf, hTableDescriptor, null);
  }

  /**
   * This will do the necessary cleanup a call to
   * {@link #createHRegion(HRegionInfo, Path, Configuration, HTableDescriptor)}
   * requires.  This method will close the region and then close its
   * associated {@link HLog} file.  You use it if you call the other createHRegion,
   * the one that takes an {@link HLog} instance but don't be surprised by the
   * call to the {@link HLog#closeAndDelete()} on the {@link HLog} the
   * HRegion was carrying.
   * @throws IOException
   */
  public static void closeHRegion(final HRegion r) throws IOException {
    if (r == null) return;
    r.close();
    if (r.getLog() == null) return;
    r.getLog().closeAndDelete();
  }

  /**
   * Convenience method creating new HRegions. Used by createTable.
   * The {@link HLog} for the created region needs to be closed explicitly.
   * Use {@link HRegion#getLog()} to get access.
   *
   * @param info Info for region to create.
   * @param rootDir Root directory for HBase instance
   * @param hlog shared HLog
   * @param initialize - true to initialize the region
   * @return new HRegion
   *
   * @throws IOException
   */
  public static HRegion createHRegion(final HRegionInfo info, final Path rootDir,
                                      final Configuration conf,
                                      final HTableDescriptor hTableDescriptor,
                                      final HLog hlog,
                                      final boolean initialize)
      throws IOException {
    return createHRegion(info, rootDir, conf, hTableDescriptor,
        hlog, initialize, false);
  }

  /**
   * Convenience method creating new HRegions. Used by createTable.
   * The {@link HLog} for the created region needs to be closed
   * explicitly, if it is not null.
   * Use {@link HRegion#getLog()} to get access.
   *
   * @param info Info for region to create.
   * @param rootDir Root directory for HBase instance
   * @param hlog shared HLog
   * @param initialize - true to initialize the region
   * @param ignoreHLog - true to skip generate new hlog if it is null, mostly for createTable
   * @return new HRegion
   * @throws IOException
   */
  public static HRegion createHRegion(final HRegionInfo info, final Path rootDir,
                                      final Configuration conf,
                                      final HTableDescriptor hTableDescriptor,
                                      final HLog hlog,
                                      final boolean initialize, final boolean ignoreHLog)
      throws IOException {
      Path tableDir = FSUtils.getTableDir(rootDir, info.getTable());
      return createHRegion(info, rootDir, tableDir, conf, hTableDescriptor, hlog, initialize, ignoreHLog);
  }

  /**
   * Convenience method creating new HRegions. Used by createTable.
   * The {@link HLog} for the created region needs to be closed
   * explicitly, if it is not null.
   * Use {@link HRegion#getLog()} to get access.
   *
   * @param info Info for region to create.
   * @param rootDir Root directory for HBase instance
   * @param tableDir table directory
   * @param hlog shared HLog
   * @param initialize - true to initialize the region
   * @param ignoreHLog - true to skip generate new hlog if it is null, mostly for createTable
   * @return new HRegion
   * @throws IOException
   */
  public static HRegion createHRegion(final HRegionInfo info, final Path rootDir, final Path tableDir,
                                      final Configuration conf,
                                      final HTableDescriptor hTableDescriptor,
                                      final HLog hlog,
                                      final boolean initialize, final boolean ignoreHLog)
      throws IOException {
    LOG.info("creating HRegion " + info.getTable().getNameAsString()
        + " HTD == " + hTableDescriptor + " RootDir = " + rootDir +
        " Table name == " + info.getTable().getNameAsString());
    FileSystem fs = FileSystem.get(conf);
    HRegionFileSystem rfs = HRegionFileSystem.createRegionOnFileSystem(conf, fs, tableDir, info);
    HLog effectiveHLog = hlog;
    if (hlog == null && !ignoreHLog) {
      effectiveHLog = HLogFactory.createHLog(fs, rfs.getRegionDir(),
                                             HConstants.HREGION_LOGDIR_NAME, conf);
    }
    HRegion region = HRegion.newHRegion(tableDir,
        effectiveHLog, fs, conf, info, hTableDescriptor, null);
    if (initialize) {
      // If initializing, set the sequenceId. It is also required by HLogPerformanceEvaluation when
      // verifying the WALEdits.
      region.setSequenceId(region.initialize(null));
    }
    return region;
  }

  public static HRegion createHRegion(final HRegionInfo info, final Path rootDir,
                                      final Configuration conf,
                                      final HTableDescriptor hTableDescriptor,
                                      final HLog hlog)
    throws IOException {
    return createHRegion(info, rootDir, conf, hTableDescriptor, hlog, true);
  }


  /**
   * Open a Region.
   * @param info Info for region to be opened.
   * @param wal HLog for region to use. This method will call
   * HLog#setSequenceNumber(long) passing the result of the call to
   * HRegion#getMinSequenceId() to ensure the log id is properly kept
   * up.  HRegionStore does this every time it opens a new region.
   * @return new HRegion
   *
   * @throws IOException
   */
  public static HRegion openHRegion(final HRegionInfo info,
      final HTableDescriptor htd, final HLog wal,
      final Configuration conf)
  throws IOException {
    return openHRegion(info, htd, wal, conf, null, null);
  }

  /**
   * Open a Region.
   * @param info Info for region to be opened
   * @param htd the table descriptor
   * @param wal HLog for region to use. This method will call
   * HLog#setSequenceNumber(long) passing the result of the call to
   * HRegion#getMinSequenceId() to ensure the log id is properly kept
   * up.  HRegionStore does this every time it opens a new region.
   * @param conf The Configuration object to use.
   * @param rsServices An interface we can request flushes against.
   * @param reporter An interface we can report progress against.
   * @return new HRegion
   *
   * @throws IOException
   */
  public static HRegion openHRegion(final HRegionInfo info,
    final HTableDescriptor htd, final HLog wal, final Configuration conf,
    final RegionServerServices rsServices,
    final CancelableProgressable reporter)
  throws IOException {
    return openHRegion(FSUtils.getRootDir(conf), info, htd, wal, conf, rsServices, reporter);
  }

  /**
   * Open a Region.
   * @param rootDir Root directory for HBase instance
   * @param info Info for region to be opened.
   * @param htd the table descriptor
   * @param wal HLog for region to use. This method will call
   * HLog#setSequenceNumber(long) passing the result of the call to
   * HRegion#getMinSequenceId() to ensure the log id is properly kept
   * up.  HRegionStore does this every time it opens a new region.
   * @param conf The Configuration object to use.
   * @return new HRegion
   * @throws IOException
   */
  public static HRegion openHRegion(Path rootDir, final HRegionInfo info,
      final HTableDescriptor htd, final HLog wal, final Configuration conf)
  throws IOException {
    return openHRegion(rootDir, info, htd, wal, conf, null, null);
  }

  /**
   * Open a Region.
   * @param rootDir Root directory for HBase instance
   * @param info Info for region to be opened.
   * @param htd the table descriptor
   * @param wal HLog for region to use. This method will call
   * HLog#setSequenceNumber(long) passing the result of the call to
   * HRegion#getMinSequenceId() to ensure the log id is properly kept
   * up.  HRegionStore does this every time it opens a new region.
   * @param conf The Configuration object to use.
   * @param rsServices An interface we can request flushes against.
   * @param reporter An interface we can report progress against.
   * @return new HRegion
   * @throws IOException
   */
  public static HRegion openHRegion(final Path rootDir, final HRegionInfo info,
      final HTableDescriptor htd, final HLog wal, final Configuration conf,
      final RegionServerServices rsServices,
      final CancelableProgressable reporter)
  throws IOException {
    FileSystem fs = null;
    if (rsServices != null) {
      fs = rsServices.getFileSystem();
    }
    if (fs == null) {
      fs = FileSystem.get(conf);
    }
    return openHRegion(conf, fs, rootDir, info, htd, wal, rsServices, reporter);
  }

  /**
   * Open a Region.
   * @param conf The Configuration object to use.
   * @param fs Filesystem to use
   * @param rootDir Root directory for HBase instance
   * @param info Info for region to be opened.
   * @param htd the table descriptor
   * @param wal HLog for region to use. This method will call
   * HLog#setSequenceNumber(long) passing the result of the call to
   * HRegion#getMinSequenceId() to ensure the log id is properly kept
   * up.  HRegionStore does this every time it opens a new region.
   * @return new HRegion
   * @throws IOException
   */
  public static HRegion openHRegion(final Configuration conf, final FileSystem fs,
      final Path rootDir, final HRegionInfo info, final HTableDescriptor htd, final HLog wal)
      throws IOException {
    return openHRegion(conf, fs, rootDir, info, htd, wal, null, null);
  }

  /**
   * Open a Region.
   * @param conf The Configuration object to use.
   * @param fs Filesystem to use
   * @param rootDir Root directory for HBase instance
   * @param info Info for region to be opened.
   * @param htd the table descriptor
   * @param wal HLog for region to use. This method will call
   * HLog#setSequenceNumber(long) passing the result of the call to
   * HRegion#getMinSequenceId() to ensure the log id is properly kept
   * up.  HRegionStore does this every time it opens a new region.
   * @param rsServices An interface we can request flushes against.
   * @param reporter An interface we can report progress against.
   * @return new HRegion
   * @throws IOException
   */
  public static HRegion openHRegion(final Configuration conf, final FileSystem fs,
      final Path rootDir, final HRegionInfo info, final HTableDescriptor htd, final HLog wal,
      final RegionServerServices rsServices, final CancelableProgressable reporter)
      throws IOException {
    Path tableDir = FSUtils.getTableDir(rootDir, info.getTable());
    return openHRegion(conf, fs, rootDir, tableDir, info, htd, wal, rsServices, reporter);
  }

  /**
   * Open a Region.
   * @param conf The Configuration object to use.
   * @param fs Filesystem to use
   * @param rootDir Root directory for HBase instance
   * @param info Info for region to be opened.
   * @param htd the table descriptor
   * @param wal HLog for region to use. This method will call
   * HLog#setSequenceNumber(long) passing the result of the call to
   * HRegion#getMinSequenceId() to ensure the log id is properly kept
   * up.  HRegionStore does this every time it opens a new region.
   * @param rsServices An interface we can request flushes against.
   * @param reporter An interface we can report progress against.
   * @return new HRegion
   * @throws IOException
   */
  public static HRegion openHRegion(final Configuration conf, final FileSystem fs,
      final Path rootDir, final Path tableDir, final HRegionInfo info, final HTableDescriptor htd, final HLog wal,
      final RegionServerServices rsServices, final CancelableProgressable reporter)
      throws IOException {
    if (info == null) throw new NullPointerException("Passed region info is null");
    if (LOG.isDebugEnabled()) {
      LOG.debug("Opening region: " + info);
    }
    HRegion r = HRegion.newHRegion(tableDir, wal, fs, conf, info, htd, rsServices);
    return r.openHRegion(reporter);
  }


  /**
   * Useful when reopening a closed region (normally for unit tests)
   * @param other original object
   * @param reporter An interface we can report progress against.
   * @return new HRegion
   * @throws IOException
   */
  public static HRegion openHRegion(final HRegion other, final CancelableProgressable reporter)
      throws IOException {
    HRegionFileSystem regionFs = other.getRegionFileSystem();
    HRegion r = newHRegion(regionFs.getTableDir(), other.getLog(), regionFs.getFileSystem(),
        other.baseConf, other.getRegionInfo(), other.getTableDesc(), null);
    return r.openHRegion(reporter);
  }

  /**
   * Open HRegion.
   * Calls initialize and sets sequenceId.
   * @return Returns <code>this</code>
   * @throws IOException
   */
  protected HRegion openHRegion(final CancelableProgressable reporter)
  throws IOException {
    checkCompressionCodecs();

    this.openSeqNum = initialize(reporter);
    this.setSequenceId(openSeqNum);
    if (log != null && getRegionServerServices() != null) {
      writeRegionOpenMarker(log, openSeqNum);
    }
    return this;
  }

  private void checkCompressionCodecs() throws IOException {
    for (HColumnDescriptor fam: this.htableDescriptor.getColumnFamilies()) {
      CompressionTest.testCompression(fam.getCompression());
      CompressionTest.testCompression(fam.getCompactionCompression());
    }
  }

  /**
   * Create a daughter region from given a temp directory with the region data.
   * @param hri Spec. for daughter region to open.
   * @throws IOException
   */
  HRegion createDaughterRegionFromSplits(final HRegionInfo hri) throws IOException {
    // Move the files from the temporary .splits to the final /table/region directory
    fs.commitDaughterRegion(hri);

    // Create the daughter HRegion instance
    HRegion r = HRegion.newHRegion(this.fs.getTableDir(), this.getLog(), fs.getFileSystem(),
        this.getBaseConf(), hri, this.getTableDesc(), rsServices);
    r.readRequestsCount.set(this.getReadRequestsCount() / 2);
    r.writeRequestsCount.set(this.getWriteRequestsCount() / 2);
    return r;
  }

  /**
   * Create a merged region given a temp directory with the region data.
   * @param region_b another merging region
   * @return merged HRegion
   * @throws IOException
   */
  HRegion createMergedRegionFromMerges(final HRegionInfo mergedRegionInfo,
      final HRegion region_b) throws IOException {
    HRegion r = HRegion.newHRegion(this.fs.getTableDir(), this.getLog(),
        fs.getFileSystem(), this.getBaseConf(), mergedRegionInfo,
        this.getTableDesc(), this.rsServices);
    r.readRequestsCount.set(this.getReadRequestsCount()
        + region_b.getReadRequestsCount());
    r.writeRequestsCount.set(this.getWriteRequestsCount()
        + region_b.getWriteRequestsCount());
    this.fs.commitMergedRegion(mergedRegionInfo);
    return r;
  }

  /**
   * Inserts a new region's meta information into the passed
   * <code>meta</code> region. Used by the HMaster bootstrap code adding
   * new table to hbase:meta table.
   *
   * @param meta hbase:meta HRegion to be updated
   * @param r HRegion to add to <code>meta</code>
   *
   * @throws IOException
   */
  // TODO remove since only test and merge use this
  public static void addRegionToMETA(final HRegion meta, final HRegion r) throws IOException {
    meta.checkResources();
    // The row key is the region name
    byte[] row = r.getRegionName();
    final long now = EnvironmentEdgeManager.currentTime();
    final List<Cell> cells = new ArrayList<Cell>(2);
    cells.add(new KeyValue(row, HConstants.CATALOG_FAMILY,
      HConstants.REGIONINFO_QUALIFIER, now,
      r.getRegionInfo().toByteArray()));
    // Set into the root table the version of the meta table.
    cells.add(new KeyValue(row, HConstants.CATALOG_FAMILY,
      HConstants.META_VERSION_QUALIFIER, now,
      Bytes.toBytes(HConstants.META_VERSION)));
    meta.put(row, HConstants.CATALOG_FAMILY, cells);
  }

  /**
   * Computes the Path of the HRegion
   *
   * @param tabledir qualified path for table
   * @param name ENCODED region name
   * @return Path of HRegion directory
   */
  @Deprecated
  public static Path getRegionDir(final Path tabledir, final String name) {
    return new Path(tabledir, name);
  }

  /**
   * Computes the Path of the HRegion
   *
   * @param rootdir qualified path of HBase root directory
   * @param info HRegionInfo for the region
   * @return qualified path of region directory
   */
  @Deprecated
  public static Path getRegionDir(final Path rootdir, final HRegionInfo info) {
    return new Path(
      FSUtils.getTableDir(rootdir, info.getTable()), info.getEncodedName());
  }

  /**
   * Determines if the specified row is within the row range specified by the
   * specified HRegionInfo
   *
   * @param info HRegionInfo that specifies the row range
   * @param row row to be checked
   * @return true if the row is within the range specified by the HRegionInfo
   */
  public static boolean rowIsInRange(HRegionInfo info, final byte [] row) {
    return ((info.getStartKey().length == 0) ||
        (Bytes.compareTo(info.getStartKey(), row) <= 0)) &&
        ((info.getEndKey().length == 0) ||
            (Bytes.compareTo(info.getEndKey(), row) > 0));
  }

  /**
   * Merge two HRegions.  The regions must be adjacent and must not overlap.
   *
   * @return new merged HRegion
   * @throws IOException
   */
  public static HRegion mergeAdjacent(final HRegion srcA, final HRegion srcB)
  throws IOException {
    HRegion a = srcA;
    HRegion b = srcB;

    // Make sure that srcA comes first; important for key-ordering during
    // write of the merged file.
    if (srcA.getStartKey() == null) {
      if (srcB.getStartKey() == null) {
        throw new IOException("Cannot merge two regions with null start key");
      }
      // A's start key is null but B's isn't. Assume A comes before B
    } else if ((srcB.getStartKey() == null) ||
      (Bytes.compareTo(srcA.getStartKey(), srcB.getStartKey()) > 0)) {
      a = srcB;
      b = srcA;
    }

    if (!(Bytes.compareTo(a.getEndKey(), b.getStartKey()) == 0)) {
      throw new IOException("Cannot merge non-adjacent regions");
    }
    return merge(a, b);
  }

  /**
   * Merge two regions whether they are adjacent or not.
   *
   * @param a region a
   * @param b region b
   * @return new merged region
   * @throws IOException
   */
  public static HRegion merge(final HRegion a, final HRegion b) throws IOException {
    if (!a.getRegionInfo().getTable().equals(b.getRegionInfo().getTable())) {
      throw new IOException("Regions do not belong to the same table");
    }

    FileSystem fs = a.getRegionFileSystem().getFileSystem();
    // Make sure each region's cache is empty
    a.flushcache();
    b.flushcache();

    // Compact each region so we only have one store file per family
    a.compactStores(true);
    if (LOG.isDebugEnabled()) {
      LOG.debug("Files for region: " + a);
      a.getRegionFileSystem().logFileSystemState(LOG);
    }
    b.compactStores(true);
    if (LOG.isDebugEnabled()) {
      LOG.debug("Files for region: " + b);
      b.getRegionFileSystem().logFileSystemState(LOG);
    }

    RegionMergeTransaction rmt = new RegionMergeTransaction(a, b, true);
    if (!rmt.prepare(null)) {
      throw new IOException("Unable to merge regions " + a + " and " + b);
    }
    HRegionInfo mergedRegionInfo = rmt.getMergedRegionInfo();
    LOG.info("starting merge of regions: " + a + " and " + b
        + " into new region " + mergedRegionInfo.getRegionNameAsString()
        + " with start key <"
        + Bytes.toStringBinary(mergedRegionInfo.getStartKey())
        + "> and end key <"
        + Bytes.toStringBinary(mergedRegionInfo.getEndKey()) + ">");
    HRegion dstRegion;
    try {
      dstRegion = rmt.execute(null, null);
    } catch (IOException ioe) {
      rmt.rollback(null, null);
      throw new IOException("Failed merging region " + a + " and " + b
          + ", and successfully rolled back");
    }
    dstRegion.compactStores(true);

    if (LOG.isDebugEnabled()) {
      LOG.debug("Files for new region");
      dstRegion.getRegionFileSystem().logFileSystemState(LOG);
    }

    if (dstRegion.getRegionFileSystem().hasReferences(dstRegion.getTableDesc())) {
      throw new IOException("Merged region " + dstRegion
          + " still has references after the compaction, is compaction canceled?");
    }

    // Archiving the 'A' region
    HFileArchiver.archiveRegion(a.getBaseConf(), fs, a.getRegionInfo());
    // Archiving the 'B' region
    HFileArchiver.archiveRegion(b.getBaseConf(), fs, b.getRegionInfo());

    LOG.info("merge completed. New region is " + dstRegion);
    return dstRegion;
  }

  //
  // HBASE-880
  //
  /**
   * @param get get object
   * @return result
   * @throws IOException read exceptions
   */
  public Result get(final Get get) throws IOException {
    checkRow(get.getRow(), "Get");
    // Verify families are all valid
    if (get.hasFamilies()) {
      for (byte [] family: get.familySet()) {
        checkFamily(family);
      }
    } else { // Adding all families to scanner
      for (byte[] family: this.htableDescriptor.getFamiliesKeys()) {
        get.addFamily(family);
      }
    }
    List<Cell> results = get(get, true);
    boolean stale = this.getRegionInfo().getReplicaId() != 0;
    return Result.create(results, get.isCheckExistenceOnly() ? !results.isEmpty() : null, stale);
  }

  /*
   * Do a get based on the get parameter.
   * @param withCoprocessor invoke coprocessor or not. We don't want to
   * always invoke cp for this private method.
   */
  public List<Cell> get(Get get, boolean withCoprocessor)
  throws IOException {

    List<Cell> results = new ArrayList<Cell>();

    // pre-get CP hook
    if (withCoprocessor && (coprocessorHost != null)) {
       if (coprocessorHost.preGet(get, results)) {
         return results;
       }
    }

    Scan scan = new Scan(get);

    RegionScanner scanner = null;
    try {
      scanner = getScanner(scan);
      scanner.next(results);
    } finally {
      if (scanner != null)
        scanner.close();
    }

    // post-get CP hook
    if (withCoprocessor && (coprocessorHost != null)) {
      coprocessorHost.postGet(get, results);
    }

    // do after lock
    if (this.metricsRegion != null) {
      long totalSize = 0l;
      for (Cell kv : results) {
        totalSize += KeyValueUtil.ensureKeyValue(kv).getLength();
      }
      this.metricsRegion.updateGet(totalSize);
    }

    return results;
  }

  public void mutateRow(RowMutations rm) throws IOException {
    // Don't need nonces here - RowMutations only supports puts and deletes
    mutateRowsWithLocks(rm.getMutations(), Collections.singleton(rm.getRow()));
  }

  /**
   * Perform atomic mutations within the region w/o nonces.
   * See {@link #mutateRowsWithLocks(Collection, Collection, long, long)}
   */
  public void mutateRowsWithLocks(Collection<Mutation> mutations,
      Collection<byte[]> rowsToLock) throws IOException {
    mutateRowsWithLocks(mutations, rowsToLock, HConstants.NO_NONCE, HConstants.NO_NONCE);
  }

  /**
   * Perform atomic mutations within the region.
   * @param mutations The list of mutations to perform.
   * <code>mutations</code> can contain operations for multiple rows.
   * Caller has to ensure that all rows are contained in this region.
   * @param rowsToLock Rows to lock
   * @param nonceGroup Optional nonce group of the operation (client Id)
   * @param nonce Optional nonce of the operation (unique random id to ensure "more idempotence")
   * If multiple rows are locked care should be taken that
   * <code>rowsToLock</code> is sorted in order to avoid deadlocks.
   * @throws IOException
   */
  public void mutateRowsWithLocks(Collection<Mutation> mutations,
      Collection<byte[]> rowsToLock, long nonceGroup, long nonce) throws IOException {
    MultiRowMutationProcessor proc = new MultiRowMutationProcessor(mutations, rowsToLock);
    processRowsWithLocks(proc, -1, nonceGroup, nonce);
  }

  /**
   * Performs atomic multiple reads and writes on a given row.
   *
   * @param processor The object defines the reads and writes to a row.
   * @param nonceGroup Optional nonce group of the operation (client Id)
   * @param nonce Optional nonce of the operation (unique random id to ensure "more idempotence")
   */
  public void processRowsWithLocks(RowProcessor<?,?> processor, long nonceGroup, long nonce)
      throws IOException {
    processRowsWithLocks(processor, rowProcessorTimeout, nonceGroup, nonce);
  }

  /**
   * Performs atomic multiple reads and writes on a given row.
   *
   * @param processor The object defines the reads and writes to a row.
   * @param timeout The timeout of the processor.process() execution
   *                Use a negative number to switch off the time bound
   * @param nonceGroup Optional nonce group of the operation (client Id)
   * @param nonce Optional nonce of the operation (unique random id to ensure "more idempotence")
   */
  public void processRowsWithLocks(RowProcessor<?,?> processor, long timeout,
      long nonceGroup, long nonce) throws IOException {

    for (byte[] row : processor.getRowsToLock()) {
      checkRow(row, "processRowsWithLocks");
    }
    if (!processor.readOnly()) {
      checkReadOnly();
    }
    checkResources();

    startRegionOperation();
    WALEdit walEdit = new WALEdit();

    // 1. Run pre-process hook
    try {
      processor.preProcess(this, walEdit);
    } catch (IOException e) {
      closeRegionOperation();
      throw e;
    }
    // Short circuit the read only case
    if (processor.readOnly()) {
      try {
        long now = EnvironmentEdgeManager.currentTime();
        doProcessRowWithTimeout(
            processor, now, this, null, null, timeout);
        processor.postProcess(this, walEdit, true);
      } catch (IOException e) {
        throw e;
      } finally {
        closeRegionOperation();
      }
      return;
    }

    MultiVersionConsistencyControl.WriteEntry writeEntry = null;
    boolean locked;
    boolean walSyncSuccessful = false;
    List<RowLock> acquiredRowLocks;
    long addedSize = 0;
    List<Mutation> mutations = new ArrayList<Mutation>();
    List<Cell> memstoreCells = new ArrayList<Cell>();
    Collection<byte[]> rowsToLock = processor.getRowsToLock();
    long mvccNum = 0;
    HLogKey walKey = null;
    try {
      // 2. Acquire the row lock(s)
      acquiredRowLocks = new ArrayList<RowLock>(rowsToLock.size());
      for (byte[] row : rowsToLock) {
        // Attempt to lock all involved rows, throw if any lock times out
        acquiredRowLocks.add(getRowLock(row));
      }
      // 3. Region lock
      lock(this.updatesLock.readLock(), acquiredRowLocks.size() == 0 ? 1 : acquiredRowLocks.size());
      locked = true;
      // Get a mvcc write number
      mvccNum = MultiVersionConsistencyControl.getPreAssignedWriteNumber(this.sequenceId);

      long now = EnvironmentEdgeManager.currentTime();
      try {
        // 4. Let the processor scan the rows, generate mutations and add
        //    waledits
        doProcessRowWithTimeout(
            processor, now, this, mutations, walEdit, timeout);

        if (!mutations.isEmpty()) {
          // 5. Start mvcc transaction
          writeEntry = mvcc.beginMemstoreInsertWithSeqNum(mvccNum);
          // 6. Call the preBatchMutate hook
          processor.preBatchMutate(this, walEdit);
          // 7. Apply to memstore
          for (Mutation m : mutations) {
            for (CellScanner cellScanner = m.cellScanner(); cellScanner.advance();) {
              Cell cell = cellScanner.current();
              CellUtil.setSequenceId(cell, mvccNum);
              Store store = getStore(cell);
              if (store == null) {
                checkFamily(CellUtil.cloneFamily(cell));
                // unreachable
              }
              Pair<Long, Cell> ret = store.add(cell);
              addedSize += ret.getFirst();
              memstoreCells.add(ret.getSecond());
            }
          }

          long txid = 0;
          // 8. Append no sync
          if (!walEdit.isEmpty()) {
            walKey = new HLogKey(this.getRegionInfo().getEncodedNameAsBytes(),
              this.htableDescriptor.getTableName(), HLog.NO_SEQUENCE_ID, now,
              processor.getClusterIds(), nonceGroup, nonce);
            txid = this.log.appendNoSync(this.htableDescriptor, this.getRegionInfo(),
              walKey, walEdit, getSequenceId(), true, memstoreCells);
          }
          if(walKey == null){
            // since we use log sequence Id as mvcc, for SKIP_WAL changes we need a "faked" WALEdit
            // to get a sequence id assigned which is done by FSWALEntry#stampRegionSequenceId
            walKey = this.appendNoSyncNoAppend(this.log, memstoreCells);
          }

          // 9. Release region lock
          if (locked) {
            this.updatesLock.readLock().unlock();
            locked = false;
          }

          // 10. Release row lock(s)
          releaseRowLocks(acquiredRowLocks);

          // 11. Sync edit log
          if (txid != 0) {
            syncOrDefer(txid, getEffectiveDurability(processor.useDurability()));
          }
          walSyncSuccessful = true;
          // 12. call postBatchMutate hook
          processor.postBatchMutate(this);
        }
      } finally {
        if (!mutations.isEmpty() && !walSyncSuccessful) {
          LOG.warn("Wal sync failed. Roll back " + mutations.size() +
              " memstore keyvalues for row(s):" + StringUtils.byteToHexString(
              processor.getRowsToLock().iterator().next()) + "...");
          for (Mutation m : mutations) {
            for (CellScanner cellScanner = m.cellScanner(); cellScanner.advance();) {
              KeyValue kv = KeyValueUtil.ensureKeyValue(cellScanner.current());
              getStore(kv).rollback(kv);
            }
          }
        }
        // 13. Roll mvcc forward
        if (writeEntry != null) {
          mvcc.completeMemstoreInsertWithSeqNum(writeEntry, walKey);
        }
        if (locked) {
          this.updatesLock.readLock().unlock();
        }
        // release locks if some were acquired but another timed out
        releaseRowLocks(acquiredRowLocks);
      }

      // 14. Run post-process hook
      processor.postProcess(this, walEdit, walSyncSuccessful);

    } catch (IOException e) {
      throw e;
    } finally {
      closeRegionOperation();
      if (!mutations.isEmpty() &&
          isFlushSize(this.addAndGetGlobalMemstoreSize(addedSize))) {
        requestFlush();
      }
    }
  }

  private void doProcessRowWithTimeout(final RowProcessor<?,?> processor,
                                       final long now,
                                       final HRegion region,
                                       final List<Mutation> mutations,
                                       final WALEdit walEdit,
                                       final long timeout) throws IOException {
    // Short circuit the no time bound case.
    if (timeout < 0) {
      try {
        processor.process(now, region, mutations, walEdit);
      } catch (IOException e) {
        LOG.warn("RowProcessor:" + processor.getClass().getName() +
            " throws Exception on row(s):" +
            Bytes.toStringBinary(
              processor.getRowsToLock().iterator().next()) + "...", e);
        throw e;
      }
      return;
    }

    // Case with time bound
    FutureTask<Void> task =
      new FutureTask<Void>(new Callable<Void>() {
        @Override
        public Void call() throws IOException {
          try {
            processor.process(now, region, mutations, walEdit);
            return null;
          } catch (IOException e) {
            LOG.warn("RowProcessor:" + processor.getClass().getName() +
                " throws Exception on row(s):" +
                Bytes.toStringBinary(
                    processor.getRowsToLock().iterator().next()) + "...", e);
            throw e;
          }
        }
      });
    rowProcessorExecutor.execute(task);
    try {
      task.get(timeout, TimeUnit.MILLISECONDS);
    } catch (TimeoutException te) {
      LOG.error("RowProcessor timeout:" + timeout + " ms on row(s):" +
          Bytes.toStringBinary(processor.getRowsToLock().iterator().next()) +
          "...");
      throw new IOException(te);
    } catch (Exception e) {
      throw new IOException(e);
    }
  }

  public Result append(Append append) throws IOException {
    return append(append, HConstants.NO_NONCE, HConstants.NO_NONCE);
  }

  // TODO: There's a lot of boiler plate code identical
  // to increment... See how to better unify that.
  /**
   * Perform one or more append operations on a row.
   *
   * @return new keyvalues after increment
   * @throws IOException
   */
  public Result append(Append append, long nonceGroup, long nonce)
      throws IOException {
    byte[] row = append.getRow();
    checkRow(row, "append");
    boolean flush = false;
    Durability durability = getEffectiveDurability(append.getDurability());
    boolean writeToWAL = durability != Durability.SKIP_WAL;
    WALEdit walEdits = null;
    List<Cell> allKVs = new ArrayList<Cell>(append.size());
    Map<Store, List<Cell>> tempMemstore = new HashMap<Store, List<Cell>>();

    long size = 0;
    long txid = 0;

    checkReadOnly();
    checkResources();
    // Lock row
    startRegionOperation(Operation.APPEND);
    this.writeRequestsCount.increment();
    long mvccNum = 0;
    WriteEntry w = null;
    HLogKey walKey = null;
    RowLock rowLock = null;
    List<Cell> memstoreCells = new ArrayList<Cell>();
    boolean doRollBackMemstore = false;
    try {
      rowLock = getRowLock(row);
      try {
        lock(this.updatesLock.readLock());
        try {
          // wait for all prior MVCC transactions to finish - while we hold the row lock
          // (so that we are guaranteed to see the latest state)
          mvcc.waitForPreviousTransactionsComplete();
          if (this.coprocessorHost != null) {
            Result r = this.coprocessorHost.preAppendAfterRowLock(append);
            if(r!= null) {
              return r;
            }
          }
          // now start my own transaction
          mvccNum = MultiVersionConsistencyControl.getPreAssignedWriteNumber(this.sequenceId);
          w = mvcc.beginMemstoreInsertWithSeqNum(mvccNum);
          long now = EnvironmentEdgeManager.currentTime();
          // Process each family
          for (Map.Entry<byte[], List<Cell>> family : append.getFamilyCellMap().entrySet()) {

            Store store = stores.get(family.getKey());
            List<Cell> kvs = new ArrayList<Cell>(family.getValue().size());

            // Sort the cells so that they match the order that they
            // appear in the Get results. Otherwise, we won't be able to
            // find the existing values if the cells are not specified
            // in order by the client since cells are in an array list.
            Collections.sort(family.getValue(), store.getComparator());
            // Get previous values for all columns in this family
            Get get = new Get(row);
            for (Cell cell : family.getValue()) {
              get.addColumn(family.getKey(), CellUtil.cloneQualifier(cell));
            }
            List<Cell> results = get(get, false);
            // Iterate the input columns and update existing values if they were
            // found, otherwise add new column initialized to the append value

            // Avoid as much copying as possible. Every byte is copied at most
            // once.
            // Would be nice if KeyValue had scatter/gather logic
            int idx = 0;
            for (Cell cell : family.getValue()) {
              KeyValue kv = KeyValueUtil.ensureKeyValue(cell);
              KeyValue newKV;
              KeyValue oldKv = null;
              if (idx < results.size()
                  && CellUtil.matchingQualifier(results.get(idx),kv)) {
                oldKv = KeyValueUtil.ensureKeyValue(results.get(idx));
                // allocate an empty kv once
                newKV = new KeyValue(row.length, kv.getFamilyLength(),
                    kv.getQualifierLength(), now, KeyValue.Type.Put,
                    oldKv.getValueLength() + kv.getValueLength(),
                    oldKv.getTagsLength() + kv.getTagsLength());
                // copy in the value
                System.arraycopy(oldKv.getValueArray(), oldKv.getValueOffset(),
                    newKV.getValueArray(), newKV.getValueOffset(),
                    oldKv.getValueLength());
                System.arraycopy(kv.getValueArray(), kv.getValueOffset(),
                    newKV.getValueArray(),
                    newKV.getValueOffset() + oldKv.getValueLength(),
                    kv.getValueLength());
                // copy in the tags
                System.arraycopy(oldKv.getTagsArray(), oldKv.getTagsOffset(), newKV.getTagsArray(),
                    newKV.getTagsOffset(), oldKv.getTagsLength());
                System.arraycopy(kv.getTagsArray(), kv.getTagsOffset(), newKV.getTagsArray(),
                    newKV.getTagsOffset() + oldKv.getTagsLength(), kv.getTagsLength());
                // copy in row, family, and qualifier
                System.arraycopy(kv.getRowArray(), kv.getRowOffset(),
                    newKV.getRowArray(), newKV.getRowOffset(), kv.getRowLength());
                System.arraycopy(kv.getFamilyArray(), kv.getFamilyOffset(),
                    newKV.getFamilyArray(), newKV.getFamilyOffset(),
                    kv.getFamilyLength());
                System.arraycopy(kv.getQualifierArray(), kv.getQualifierOffset(),
                    newKV.getQualifierArray(), newKV.getQualifierOffset(),
                    kv.getQualifierLength());
                idx++;
              } else {
                newKV = kv;
                // Append's KeyValue.Type==Put and ts==HConstants.LATEST_TIMESTAMP,
                // so only need to update the timestamp to 'now'
                newKV.updateLatestStamp(Bytes.toBytes(now));
             }
              newKV.setSequenceId(mvccNum);
              // Give coprocessors a chance to update the new cell
              if (coprocessorHost != null) {
                newKV = KeyValueUtil.ensureKeyValue(coprocessorHost.postMutationBeforeWAL(
                    RegionObserver.MutationType.APPEND, append, oldKv, newKV));
              }
              kvs.add(newKV);

              // Append update to WAL
              if (writeToWAL) {
                if (walEdits == null) {
                  walEdits = new WALEdit();
                }
                walEdits.add(newKV);
              }
            }

            //store the kvs to the temporary memstore before writing HLog
            tempMemstore.put(store, kvs);
          }

          //Actually write to Memstore now
          for (Map.Entry<Store, List<Cell>> entry : tempMemstore.entrySet()) {
            Store store = entry.getKey();
            if (store.getFamily().getMaxVersions() == 1) {
              // upsert if VERSIONS for this CF == 1
              size += store.upsert(entry.getValue(), getSmallestReadPoint());
              memstoreCells.addAll(entry.getValue());
            } else {
              // otherwise keep older versions around
              for (Cell cell: entry.getValue()) {
                KeyValue kv = KeyValueUtil.ensureKeyValue(cell);
                Pair<Long, Cell> ret = store.add(kv);
                size += ret.getFirst();
                memstoreCells.add(ret.getSecond());
                doRollBackMemstore = true;
              }
            }
            allKVs.addAll(entry.getValue());
          }

          // Actually write to WAL now
          if (writeToWAL) {
            // Using default cluster id, as this can only happen in the originating
            // cluster. A slave cluster receives the final value (not the delta)
            // as a Put.
            walKey = new HLogKey(getRegionInfo().getEncodedNameAsBytes(),
              this.htableDescriptor.getTableName(), HLog.NO_SEQUENCE_ID, nonceGroup, nonce);
            txid = this.log.appendNoSync(this.htableDescriptor, getRegionInfo(), walKey, walEdits,
              this.sequenceId, true, memstoreCells);
          } else {
            recordMutationWithoutWal(append.getFamilyCellMap());
          }
          if (walKey == null) {
            // Append a faked WALEdit in order for SKIP_WAL updates to get mvcc assigned
            walKey = this.appendNoSyncNoAppend(this.log, memstoreCells);
          }

          size = this.addAndGetGlobalMemstoreSize(size);
          flush = isFlushSize(size);
        } finally {
          this.updatesLock.readLock().unlock();
        }
      } finally {
        rowLock.release();
        rowLock = null;
      }
      // sync the transaction log outside the rowlock
      if(txid != 0){
        syncOrDefer(txid, durability);
      }
      doRollBackMemstore = false;
    } finally {
      if (rowLock != null) {
        rowLock.release();
      }
      // if the wal sync was unsuccessful, remove keys from memstore
      if (doRollBackMemstore) {
        rollbackMemstore(memstoreCells);
      }
      if (w != null) {
        mvcc.completeMemstoreInsertWithSeqNum(w, walKey);
      }
      closeRegionOperation(Operation.APPEND);
    }

    if (this.metricsRegion != null) {
      this.metricsRegion.updateAppend();
    }

    if (flush) {
      // Request a cache flush. Do it outside update lock.
      requestFlush();
    }


    return append.isReturnResults() ? Result.create(allKVs) : null;
  }

  public Result increment(Increment increment) throws IOException {
    return increment(increment, HConstants.NO_NONCE, HConstants.NO_NONCE);
  }

  /**
   * Perform one or more increment operations on a row.
   * @return new keyvalues after increment
   * @throws IOException
   */
  public Result increment(Increment increment, long nonceGroup, long nonce)
  throws IOException {
    byte [] row = increment.getRow();
    checkRow(row, "increment");
    TimeRange tr = increment.getTimeRange();
    boolean flush = false;
    Durability durability = getEffectiveDurability(increment.getDurability());
    boolean writeToWAL = durability != Durability.SKIP_WAL;
    WALEdit walEdits = null;
    List<Cell> allKVs = new ArrayList<Cell>(increment.size());
    Map<Store, List<Cell>> tempMemstore = new HashMap<Store, List<Cell>>();

    long size = 0;
    long txid = 0;

    checkReadOnly();
    checkResources();
    // Lock row
    startRegionOperation(Operation.INCREMENT);
    this.writeRequestsCount.increment();
    RowLock rowLock = null;
    WriteEntry w = null;
    HLogKey walKey = null;
    long mvccNum = 0;
    List<Cell> memstoreCells = new ArrayList<Cell>();
    boolean doRollBackMemstore = false;
    try {
      rowLock = getRowLock(row);
      try {
        lock(this.updatesLock.readLock());
        try {
          // wait for all prior MVCC transactions to finish - while we hold the row lock
          // (so that we are guaranteed to see the latest state)
          mvcc.waitForPreviousTransactionsComplete();
          if (this.coprocessorHost != null) {
            Result r = this.coprocessorHost.preIncrementAfterRowLock(increment);
            if (r != null) {
              return r;
            }
          }
          // now start my own transaction
          mvccNum = MultiVersionConsistencyControl.getPreAssignedWriteNumber(this.sequenceId);
          w = mvcc.beginMemstoreInsertWithSeqNum(mvccNum);
          long now = EnvironmentEdgeManager.currentTime();
          // Process each family
          for (Map.Entry<byte [], List<Cell>> family:
              increment.getFamilyCellMap().entrySet()) {

            Store store = stores.get(family.getKey());
            List<Cell> kvs = new ArrayList<Cell>(family.getValue().size());

            // Sort the cells so that they match the order that they
            // appear in the Get results. Otherwise, we won't be able to
            // find the existing values if the cells are not specified
            // in order by the client since cells are in an array list.
            Collections.sort(family.getValue(), store.getComparator());
            // Get previous values for all columns in this family
            Get get = new Get(row);
            for (Cell cell: family.getValue()) {
              get.addColumn(family.getKey(),  CellUtil.cloneQualifier(cell));
            }
            get.setTimeRange(tr.getMin(), tr.getMax());
            List<Cell> results = get(get, false);

            // Iterate the input columns and update existing values if they were
            // found, otherwise add new column initialized to the increment amount
            int idx = 0;
            for (Cell kv: family.getValue()) {
              long amount = Bytes.toLong(CellUtil.cloneValue(kv));
              boolean noWriteBack = (amount == 0);

              Cell c = null;
              if (idx < results.size() && CellUtil.matchingQualifier(results.get(idx), kv)) {
                c = results.get(idx);
                if(c.getValueLength() == Bytes.SIZEOF_LONG) {
                  amount += Bytes.toLong(c.getValueArray(), c.getValueOffset(), Bytes.SIZEOF_LONG);
                } else {
                  // throw DoNotRetryIOException instead of IllegalArgumentException
                  throw new org.apache.hadoop.hbase.DoNotRetryIOException(
                      "Attempted to increment field that isn't 64 bits wide");
                }
                idx++;
              }

              // Append new incremented KeyValue to list
              byte[] q = CellUtil.cloneQualifier(kv);
              byte[] val = Bytes.toBytes(amount);
              int oldCellTagsLen = (c == null) ? 0 : c.getTagsLength();
              int incCellTagsLen = kv.getTagsLength();
              KeyValue newKV = new KeyValue(row.length, family.getKey().length, q.length, now,
                  KeyValue.Type.Put, val.length, oldCellTagsLen + incCellTagsLen);
              System.arraycopy(row, 0, newKV.getRowArray(), newKV.getRowOffset(), row.length);
              System.arraycopy(family.getKey(), 0, newKV.getFamilyArray(), newKV.getFamilyOffset(),
                  family.getKey().length);
              System.arraycopy(q, 0, newKV.getQualifierArray(), newKV.getQualifierOffset(), q.length);
              // copy in the value
              System.arraycopy(val, 0, newKV.getValueArray(), newKV.getValueOffset(), val.length);
              // copy tags
              if (oldCellTagsLen > 0) {
                System.arraycopy(c.getTagsArray(), c.getTagsOffset(), newKV.getTagsArray(),
                    newKV.getTagsOffset(), oldCellTagsLen);
              }
              if (incCellTagsLen > 0) {
                System.arraycopy(kv.getTagsArray(), kv.getTagsOffset(), newKV.getTagsArray(),
                    newKV.getTagsOffset() + oldCellTagsLen, incCellTagsLen);
              }
              newKV.setSequenceId(mvccNum);
              // Give coprocessors a chance to update the new cell
              if (coprocessorHost != null) {
                newKV = KeyValueUtil.ensureKeyValue(coprocessorHost.postMutationBeforeWAL(
                    RegionObserver.MutationType.INCREMENT, increment, c, newKV));
              }
              allKVs.add(newKV);

              if (!noWriteBack) {
                kvs.add(newKV);

                // Prepare WAL updates
                if (writeToWAL) {
                  if (walEdits == null) {
                    walEdits = new WALEdit();
                  }
                  walEdits.add(newKV);
                }
              }
            }

            //store the kvs to the temporary memstore before writing HLog
            if (!kvs.isEmpty()) {
              tempMemstore.put(store, kvs);
            }
          }

          //Actually write to Memstore now
          if (!tempMemstore.isEmpty()) {
            for (Map.Entry<Store, List<Cell>> entry : tempMemstore.entrySet()) {
              Store store = entry.getKey();
              if (store.getFamily().getMaxVersions() == 1) {
                // upsert if VERSIONS for this CF == 1
                size += store.upsert(entry.getValue(), getSmallestReadPoint());
                memstoreCells.addAll(entry.getValue());
              } else {
                // otherwise keep older versions around
                for (Cell cell : entry.getValue()) {
                  KeyValue kv = KeyValueUtil.ensureKeyValue(cell);
                  Pair<Long, Cell> ret = store.add(kv);
                  size += ret.getFirst();
                  memstoreCells.add(ret.getSecond());
                  doRollBackMemstore = true;
                }
              }
            }
            size = this.addAndGetGlobalMemstoreSize(size);
            flush = isFlushSize(size);
          }

          // Actually write to WAL now
          if (walEdits != null && !walEdits.isEmpty()) {
            if (writeToWAL) {
              // Using default cluster id, as this can only happen in the originating
              // cluster. A slave cluster receives the final value (not the delta)
              // as a Put.
              walKey = new HLogKey(this.getRegionInfo().getEncodedNameAsBytes(),
                this.htableDescriptor.getTableName(), HLog.NO_SEQUENCE_ID, nonceGroup, nonce);
              txid = this.log.appendNoSync(this.htableDescriptor, this.getRegionInfo(),
                walKey, walEdits, getSequenceId(), true, memstoreCells);
            } else {
              recordMutationWithoutWal(increment.getFamilyCellMap());
            }
          }
          if(walKey == null){
            // Append a faked WALEdit in order for SKIP_WAL updates to get mvccNum assigned
            walKey = this.appendNoSyncNoAppend(this.log, memstoreCells);
          }
        } finally {
          this.updatesLock.readLock().unlock();
        }
      } finally {
        rowLock.release();
        rowLock = null;
      }
      // sync the transaction log outside the rowlock
      if(txid != 0){
        syncOrDefer(txid, durability);
      }
      doRollBackMemstore = false;
    } finally {
      if (rowLock != null) {
        rowLock.release();
      }
      // if the wal sync was unsuccessful, remove keys from memstore
      if (doRollBackMemstore) {
        rollbackMemstore(memstoreCells);
      }
      if (w != null) {
        mvcc.completeMemstoreInsertWithSeqNum(w, walKey);
      }
      closeRegionOperation(Operation.INCREMENT);
      if (this.metricsRegion != null) {
        this.metricsRegion.updateIncrement();
      }
    }

    if (flush) {
      // Request a cache flush.  Do it outside update lock.
      requestFlush();
    }

    return Result.create(allKVs);
  }

  //
  // New HBASE-880 Helpers
  //

  private void checkFamily(final byte [] family)
  throws NoSuchColumnFamilyException {
    if (!this.htableDescriptor.hasFamily(family)) {
      throw new NoSuchColumnFamilyException("Column family " +
          Bytes.toString(family) + " does not exist in region " + this
          + " in table " + this.htableDescriptor);
    }
  }

  public static final long FIXED_OVERHEAD = ClassSize.align(
      ClassSize.OBJECT +
      ClassSize.ARRAY +
      40 * ClassSize.REFERENCE + 2 * Bytes.SIZEOF_INT +
      (12 * Bytes.SIZEOF_LONG) +
      4 * Bytes.SIZEOF_BOOLEAN);

  // woefully out of date - currently missing:
  // 1 x HashMap - coprocessorServiceHandlers
  // 6 x Counter - numMutationsWithoutWAL, dataInMemoryWithoutWAL,
  //   checkAndMutateChecksPassed, checkAndMutateChecksFailed, readRequestsCount,
  //   writeRequestsCount
  // 1 x HRegion$WriteState - writestate
  // 1 x RegionCoprocessorHost - coprocessorHost
  // 1 x RegionSplitPolicy - splitPolicy
  // 1 x MetricsRegion - metricsRegion
  // 1 x MetricsRegionWrapperImpl - metricsRegionWrapper
  public static final long DEEP_OVERHEAD = FIXED_OVERHEAD +
      ClassSize.OBJECT + // closeLock
      (2 * ClassSize.ATOMIC_BOOLEAN) + // closed, closing
      (3 * ClassSize.ATOMIC_LONG) + // memStoreSize, numPutsWithoutWAL, dataInMemoryWithoutWAL
      (2 * ClassSize.CONCURRENT_HASHMAP) +  // lockedRows, scannerReadPoints
      WriteState.HEAP_SIZE + // writestate
      ClassSize.CONCURRENT_SKIPLISTMAP + ClassSize.CONCURRENT_SKIPLISTMAP_ENTRY + // stores
      (2 * ClassSize.REENTRANT_LOCK) + // lock, updatesLock
      MultiVersionConsistencyControl.FIXED_SIZE // mvcc
      + ClassSize.TREEMAP // maxSeqIdInStores
      + 2 * ClassSize.ATOMIC_INTEGER // majorInProgress, minorInProgress
      ;

  @Override
  public long heapSize() {
    long heapSize = DEEP_OVERHEAD;
    for (Store store : this.stores.values()) {
      heapSize += store.heapSize();
    }
    // this does not take into account row locks, recent flushes, mvcc entries, and more
    return heapSize;
  }

  /*
   * This method calls System.exit.
   * @param message Message to print out.  May be null.
   */
  private static void printUsageAndExit(final String message) {
    if (message != null && message.length() > 0) System.out.println(message);
    System.out.println("Usage: HRegion CATALOG_TABLE_DIR [major_compact]");
    System.out.println("Options:");
    System.out.println(" major_compact  Pass this option to major compact " +
      "passed region.");
    System.out.println("Default outputs scan of passed region.");
    System.exit(1);
  }

  /**
   * Registers a new protocol buffer {@link Service} subclass as a coprocessor endpoint to
   * be available for handling
   * {@link HRegion#execService(com.google.protobuf.RpcController,
   *    org.apache.hadoop.hbase.protobuf.generated.ClientProtos.CoprocessorServiceCall)}} calls.
   *
   * <p>
   * Only a single instance may be registered per region for a given {@link Service} subclass (the
   * instances are keyed on {@link com.google.protobuf.Descriptors.ServiceDescriptor#getFullName()}.
   * After the first registration, subsequent calls with the same service name will fail with
   * a return value of {@code false}.
   * </p>
   * @param instance the {@code Service} subclass instance to expose as a coprocessor endpoint
   * @return {@code true} if the registration was successful, {@code false}
   * otherwise
   */
  public boolean registerService(Service instance) {
    /*
     * No stacking of instances is allowed for a single service name
     */
    Descriptors.ServiceDescriptor serviceDesc = instance.getDescriptorForType();
    if (coprocessorServiceHandlers.containsKey(serviceDesc.getFullName())) {
      LOG.error("Coprocessor service "+serviceDesc.getFullName()+
          " already registered, rejecting request from "+instance
      );
      return false;
    }

    coprocessorServiceHandlers.put(serviceDesc.getFullName(), instance);
    if (LOG.isDebugEnabled()) {
      LOG.debug("Registered coprocessor service: region="+
          Bytes.toStringBinary(getRegionName())+" service="+serviceDesc.getFullName());
    }
    return true;
  }

  /**
   * Executes a single protocol buffer coprocessor endpoint {@link Service} method using
   * the registered protocol handlers.  {@link Service} implementations must be registered via the
   * {@link HRegion#registerService(com.google.protobuf.Service)}
   * method before they are available.
   *
   * @param controller an {@code RpcController} implementation to pass to the invoked service
   * @param call a {@code CoprocessorServiceCall} instance identifying the service, method,
   *     and parameters for the method invocation
   * @return a protocol buffer {@code Message} instance containing the method's result
   * @throws IOException if no registered service handler is found or an error
   *     occurs during the invocation
   * @see org.apache.hadoop.hbase.regionserver.HRegion#registerService(com.google.protobuf.Service)
   */
  public Message execService(RpcController controller, CoprocessorServiceCall call)
      throws IOException {
    String serviceName = call.getServiceName();
    String methodName = call.getMethodName();
    if (!coprocessorServiceHandlers.containsKey(serviceName)) {
      throw new UnknownProtocolException(null,
          "No registered coprocessor service found for name "+serviceName+
          " in region "+Bytes.toStringBinary(getRegionName()));
    }

    Service service = coprocessorServiceHandlers.get(serviceName);
    Descriptors.ServiceDescriptor serviceDesc = service.getDescriptorForType();
    Descriptors.MethodDescriptor methodDesc = serviceDesc.findMethodByName(methodName);
    if (methodDesc == null) {
      throw new UnknownProtocolException(service.getClass(),
          "Unknown method "+methodName+" called on service "+serviceName+
              " in region "+Bytes.toStringBinary(getRegionName()));
    }

    Message request = service.getRequestPrototype(methodDesc).newBuilderForType()
        .mergeFrom(call.getRequest()).build();

    if (coprocessorHost != null) {
      request = coprocessorHost.preEndpointInvocation(service, methodName, request);
    }

    final Message.Builder responseBuilder =
        service.getResponsePrototype(methodDesc).newBuilderForType();
    service.callMethod(methodDesc, controller, request, new RpcCallback<Message>() {
      @Override
      public void run(Message message) {
        if (message != null) {
          responseBuilder.mergeFrom(message);
        }
      }
    });

    if (coprocessorHost != null) {
      coprocessorHost.postEndpointInvocation(service, methodName, request, responseBuilder);
    }

    return responseBuilder.build();
  }

  /*
   * Process table.
   * Do major compaction or list content.
   * @throws IOException
   */
  private static void processTable(final FileSystem fs, final Path p,
      final HLog log, final Configuration c,
      final boolean majorCompact)
  throws IOException {
    HRegion region;
    // Currently expects tables have one region only.
    if (FSUtils.getTableName(p).equals(TableName.META_TABLE_NAME)) {
      region = HRegion.newHRegion(p, log, fs, c,
        HRegionInfo.FIRST_META_REGIONINFO, HTableDescriptor.META_TABLEDESC, null);
    } else {
      throw new IOException("Not a known catalog table: " + p.toString());
    }
    try {
      region.initialize(null);
      if (majorCompact) {
        region.compactStores(true);
      } else {
        // Default behavior
        Scan scan = new Scan();
        // scan.addFamily(HConstants.CATALOG_FAMILY);
        RegionScanner scanner = region.getScanner(scan);
        try {
          List<Cell> kvs = new ArrayList<Cell>();
          boolean done;
          do {
            kvs.clear();
            done = scanner.next(kvs);
            if (kvs.size() > 0) LOG.info(kvs);
          } while (done);
        } finally {
          scanner.close();
        }
      }
    } finally {
      region.close();
    }
  }

  boolean shouldForceSplit() {
    return this.splitRequest;
  }

  byte[] getExplicitSplitPoint() {
    return this.explicitSplitPoint;
  }

  void forceSplit(byte[] sp) {
    // This HRegion will go away after the forced split is successful
    // But if a forced split fails, we need to clear forced split.
    this.splitRequest = true;
    if (sp != null) {
      this.explicitSplitPoint = sp;
    }
  }

  void clearSplit() {
    this.splitRequest = false;
    this.explicitSplitPoint = null;
  }

  /**
   * Give the region a chance to prepare before it is split.
   */
  protected void prepareToSplit() {
    // nothing
  }

  /**
   * Return the splitpoint. null indicates the region isn't splittable
   * If the splitpoint isn't explicitly specified, it will go over the stores
   * to find the best splitpoint. Currently the criteria of best splitpoint
   * is based on the size of the store.
   */
  public byte[] checkSplit() {
    // Can't split META
    if (this.getRegionInfo().isMetaTable() ||
        TableName.NAMESPACE_TABLE_NAME.equals(this.getRegionInfo().getTable())) {
      if (shouldForceSplit()) {
        LOG.warn("Cannot split meta region in HBase 0.20 and above");
      }
      return null;
    }

    // Can't split region which is in recovering state
    if (this.isRecovering()) {
      LOG.info("Cannot split region " + this.getRegionInfo().getEncodedName() + " in recovery.");
      return null;
    }

    if (!splitPolicy.shouldSplit()) {
      return null;
    }

    byte[] ret = splitPolicy.getSplitPoint();

    if (ret != null) {
      try {
        checkRow(ret, "calculated split");
      } catch (IOException e) {
        LOG.error("Ignoring invalid split", e);
        return null;
      }
    }
    return ret;
  }

  /**
   * @return The priority that this region should have in the compaction queue
   */
  public int getCompactPriority() {
    int count = Integer.MAX_VALUE;
    for (Store store : stores.values()) {
      count = Math.min(count, store.getCompactPriority());
    }
    return count;
  }


  /** @return the coprocessor host */
  public RegionCoprocessorHost getCoprocessorHost() {
    return coprocessorHost;
  }

  /** @param coprocessorHost the new coprocessor host */
  public void setCoprocessorHost(final RegionCoprocessorHost coprocessorHost) {
    this.coprocessorHost = coprocessorHost;
  }

  /**
   * This method needs to be called before any public call that reads or
   * modifies data. It has to be called just before a try.
   * #closeRegionOperation needs to be called in the try's finally block
   * Acquires a read lock and checks if the region is closing or closed.
   * @throws IOException
   */
  public void startRegionOperation() throws IOException {
    startRegionOperation(Operation.ANY);
  }

  /**
   * @param op The operation is about to be taken on the region
   * @throws IOException
   */
  protected void startRegionOperation(Operation op) throws IOException {
    switch (op) {
    case GET:  // read operations
    case SCAN:
      checkReadsEnabled();
    case INCREMENT: // write operations
    case APPEND:
    case SPLIT_REGION:
    case MERGE_REGION:
    case PUT:
    case DELETE:
    case BATCH_MUTATE:
    case COMPACT_REGION:
      // when a region is in recovering state, no read, split or merge is allowed
      if (this.isRecovering() && (this.disallowWritesInRecovering ||
              (op != Operation.PUT && op != Operation.DELETE && op != Operation.BATCH_MUTATE))) {
        throw new RegionInRecoveryException(this.getRegionNameAsString() + " is recovering");
      }
      break;
    default:
      break;
    }
    if (op == Operation.MERGE_REGION || op == Operation.SPLIT_REGION
        || op == Operation.COMPACT_REGION) {
      // split, merge or compact region doesn't need to check the closing/closed state or lock the
      // region
      return;
    }
    if (this.closing.get()) {
      throw new NotServingRegionException(getRegionNameAsString() + " is closing");
    }
    lock(lock.readLock());
    if (this.closed.get()) {
      lock.readLock().unlock();
      throw new NotServingRegionException(getRegionNameAsString() + " is closed");
    }
    try {
      if (coprocessorHost != null) {
        coprocessorHost.postStartRegionOperation(op);
      }
    } catch (Exception e) {
      lock.readLock().unlock();
      throw new IOException(e);
    }
  }

  /**
   * Closes the lock. This needs to be called in the finally block corresponding
   * to the try block of #startRegionOperation
   * @throws IOException
   */
  public void closeRegionOperation() throws IOException {
    closeRegionOperation(Operation.ANY);
  }

  /**
   * Closes the lock. This needs to be called in the finally block corresponding
   * to the try block of {@link #startRegionOperation(Operation)}
   * @throws IOException
   */
  public void closeRegionOperation(Operation operation) throws IOException {
    lock.readLock().unlock();
    if (coprocessorHost != null) {
      coprocessorHost.postCloseRegionOperation(operation);
    }
  }

  /**
   * This method needs to be called before any public call that reads or
   * modifies stores in bulk. It has to be called just before a try.
   * #closeBulkRegionOperation needs to be called in the try's finally block
   * Acquires a writelock and checks if the region is closing or closed.
   * @throws NotServingRegionException when the region is closing or closed
   * @throws RegionTooBusyException if failed to get the lock in time
   * @throws InterruptedIOException if interrupted while waiting for a lock
   */
  private void startBulkRegionOperation(boolean writeLockNeeded)
      throws NotServingRegionException, RegionTooBusyException, InterruptedIOException {
    if (this.closing.get()) {
      throw new NotServingRegionException(getRegionNameAsString() + " is closing");
    }
    if (writeLockNeeded) lock(lock.writeLock());
    else lock(lock.readLock());
    if (this.closed.get()) {
      if (writeLockNeeded) lock.writeLock().unlock();
      else lock.readLock().unlock();
      throw new NotServingRegionException(getRegionNameAsString() + " is closed");
    }
  }

  /**
   * Closes the lock. This needs to be called in the finally block corresponding
   * to the try block of #startRegionOperation
   */
  private void closeBulkRegionOperation(){
    if (lock.writeLock().isHeldByCurrentThread()) lock.writeLock().unlock();
    else lock.readLock().unlock();
  }

  /**
   * Update counters for numer of puts without wal and the size of possible data loss.
   * These information are exposed by the region server metrics.
   */
  private void recordMutationWithoutWal(final Map<byte [], List<Cell>> familyMap) {
    numMutationsWithoutWAL.increment();
    if (numMutationsWithoutWAL.get() <= 1) {
      LOG.info("writing data to region " + this +
               " with WAL disabled. Data may be lost in the event of a crash.");
    }

    long mutationSize = 0;
    for (List<Cell> cells: familyMap.values()) {
      for (Cell cell : cells) {
        KeyValue kv = KeyValueUtil.ensureKeyValue(cell);
        mutationSize += kv.getKeyLength() + kv.getValueLength();
      }
    }

    dataInMemoryWithoutWAL.add(mutationSize);
  }

  private void lock(final Lock lock)
      throws RegionTooBusyException, InterruptedIOException {
    lock(lock, 1);
  }

  /**
   * Try to acquire a lock.  Throw RegionTooBusyException
   * if failed to get the lock in time. Throw InterruptedIOException
   * if interrupted while waiting for the lock.
   */
  private void lock(final Lock lock, final int multiplier)
      throws RegionTooBusyException, InterruptedIOException {
    try {
      final long waitTime = Math.min(maxBusyWaitDuration,
          busyWaitDuration * Math.min(multiplier, maxBusyWaitMultiplier));
      if (!lock.tryLock(waitTime, TimeUnit.MILLISECONDS)) {
        throw new RegionTooBusyException(
            "failed to get a lock in " + waitTime + " ms. " +
                "regionName=" + (this.getRegionInfo() == null ? "unknown" :
                this.getRegionInfo().getRegionNameAsString()) +
                ", server=" + (this.getRegionServerServices() == null ? "unknown" :
                this.getRegionServerServices().getServerName()));
      }
    } catch (InterruptedException ie) {
      LOG.info("Interrupted while waiting for a lock");
      InterruptedIOException iie = new InterruptedIOException();
      iie.initCause(ie);
      throw iie;
    }
  }

  /**
   * Calls sync with the given transaction ID if the region's table is not
   * deferring it.
   * @param txid should sync up to which transaction
   * @throws IOException If anything goes wrong with DFS
   */
  private void syncOrDefer(long txid, Durability durability) throws IOException {
    if (this.getRegionInfo().isMetaRegion()) {
      this.log.sync(txid);
    } else {
      switch(durability) {
      case USE_DEFAULT:
        // do what table defaults to
        if (shouldSyncLog()) {
          this.log.sync(txid);
        }
        break;
      case SKIP_WAL:
        // nothing do to
        break;
      case ASYNC_WAL:
        // nothing do to
        break;
      case SYNC_WAL:
      case FSYNC_WAL:
        // sync the WAL edit (SYNC and FSYNC treated the same for now)
        this.log.sync(txid);
        break;
      }
    }
  }

  /**
   * Check whether we should sync the log from the table's durability settings
   */
  private boolean shouldSyncLog() {
    return durability.ordinal() >  Durability.ASYNC_WAL.ordinal();
  }

  /**
   * A mocked list implementaion - discards all updates.
   */
  private static final List<Cell> MOCKED_LIST = new AbstractList<Cell>() {

    @Override
    public void add(int index, Cell element) {
      // do nothing
    }

    @Override
    public boolean addAll(int index, Collection<? extends Cell> c) {
      return false; // this list is never changed as a result of an update
    }

    @Override
    public KeyValue get(int index) {
      throw new UnsupportedOperationException();
    }

    @Override
    public int size() {
      return 0;
    }
  };

  /**
   * Facility for dumping and compacting catalog tables.
   * Only does catalog tables since these are only tables we for sure know
   * schema on.  For usage run:
   * <pre>
   *   ./bin/hbase org.apache.hadoop.hbase.regionserver.HRegion
   * </pre>
   * @throws IOException
   */
  public static void main(String[] args) throws IOException {
    if (args.length < 1) {
      printUsageAndExit(null);
    }
    boolean majorCompact = false;
    if (args.length > 1) {
      if (!args[1].toLowerCase().startsWith("major")) {
        printUsageAndExit("ERROR: Unrecognized option <" + args[1] + ">");
      }
      majorCompact = true;
    }
    final Path tableDir = new Path(args[0]);
    final Configuration c = HBaseConfiguration.create();
    final FileSystem fs = FileSystem.get(c);
    final Path logdir = new Path(c.get("hbase.tmp.dir"));
    final String logname = "hlog" + FSUtils.getTableName(tableDir) + System.currentTimeMillis();

    final HLog log = HLogFactory.createHLog(fs, logdir, logname, c);
    try {
      processTable(fs, tableDir, log, c, majorCompact);
    } finally {
       log.close();
       // TODO: is this still right?
       BlockCache bc = new CacheConfig(c).getBlockCache();
       if (bc != null) bc.shutdown();
    }
  }

  /**
   * Gets the latest sequence number that was read from storage when this region was opened.
   */
  public long getOpenSeqNum() {
    return this.openSeqNum;
  }

  /**
   * Gets max sequence ids of stores that was read from storage when this region was opened. WAL
   * Edits with smaller or equal sequence number will be skipped from replay.
   */
  public Map<byte[], Long> getMaxStoreSeqIdForLogReplay() {
    return this.maxSeqIdInStores;
  }

  /**
   * @return if a given region is in compaction now.
   */
  public CompactionState getCompactionState() {
    boolean hasMajor = majorInProgress.get() > 0, hasMinor = minorInProgress.get() > 0;
    return (hasMajor ? (hasMinor ? CompactionState.MAJOR_AND_MINOR : CompactionState.MAJOR)
        : (hasMinor ? CompactionState.MINOR : CompactionState.NONE));
  }

  public void reportCompactionRequestStart(boolean isMajor){
    (isMajor ? majorInProgress : minorInProgress).incrementAndGet();
  }

  public void reportCompactionRequestEnd(boolean isMajor, int numFiles, long filesSizeCompacted) {
    int newValue = (isMajor ? majorInProgress : minorInProgress).decrementAndGet();

    // metrics
    compactionsFinished.incrementAndGet();
    compactionNumFilesCompacted.addAndGet(numFiles);
    compactionNumBytesCompacted.addAndGet(filesSizeCompacted);

    assert newValue >= 0;
  }

  /**
   * Do not change this sequence id. See {@link #sequenceId} comment.
   * @return sequenceId
   */
  @VisibleForTesting
  public AtomicLong getSequenceId() {
    return this.sequenceId;
  }

  /**
   * sets this region's sequenceId.
   * @param value new value
   */
  private void setSequenceId(long value) {
    this.sequenceId.set(value);
  }

  /**
   * Listener class to enable callers of
   * bulkLoadHFile() to perform any necessary
   * pre/post processing of a given bulkload call
   */
  public interface BulkLoadListener {

    /**
     * Called before an HFile is actually loaded
     * @param family family being loaded to
     * @param srcPath path of HFile
     * @return final path to be used for actual loading
     * @throws IOException
     */
    String prepareBulkLoad(byte[] family, String srcPath) throws IOException;

    /**
     * Called after a successful HFile load
     * @param family family being loaded to
     * @param srcPath path of HFile
     * @throws IOException
     */
    void doneBulkLoad(byte[] family, String srcPath) throws IOException;

    /**
     * Called after a failed HFile load
     * @param family family being loaded to
     * @param srcPath path of HFile
     * @throws IOException
     */
    void failedBulkLoad(byte[] family, String srcPath) throws IOException;
  }

  @VisibleForTesting class RowLockContext {
    private final HashedBytes row;
    private final CountDownLatch latch = new CountDownLatch(1);
    private final Thread thread;
    private int lockCount = 0;

    RowLockContext(HashedBytes row) {
      this.row = row;
      this.thread = Thread.currentThread();
    }

    boolean ownedByCurrentThread() {
      return thread == Thread.currentThread();
    }

    RowLock newLock() {
      lockCount++;
      return new RowLock(this);
    }

    @Override
    public String toString() {
      Thread t = this.thread;
      return "Thread=" + (t == null? "null": t.getName()) + ", row=" + this.row +
        ", lockCount=" + this.lockCount;
    }

    void releaseLock() {
      if (!ownedByCurrentThread()) {
        throw new IllegalArgumentException("Lock held by thread: " + thread
          + " cannot be released by different thread: " + Thread.currentThread());
      }
      lockCount--;
      if (lockCount == 0) {
        // no remaining locks by the thread, unlock and allow other threads to access
        RowLockContext existingContext = lockedRows.remove(row);
        if (existingContext != this) {
          throw new RuntimeException(
              "Internal row lock state inconsistent, should not happen, row: " + row);
        }
        latch.countDown();
      }
    }
  }

  /**
   * Row lock held by a given thread.
   * One thread may acquire multiple locks on the same row simultaneously.
   * The locks must be released by calling release() from the same thread.
   */
  public static class RowLock {
    @VisibleForTesting final RowLockContext context;
    private boolean released = false;

    @VisibleForTesting RowLock(RowLockContext context) {
      this.context = context;
    }

    /**
     * Release the given lock.  If there are no remaining locks held by the current thread
     * then unlock the row and allow other threads to acquire the lock.
     * @throws IllegalArgumentException if called by a different thread than the lock owning thread
     */
    public void release() {
      if (!released) {
        context.releaseLock();
        released = true;
      }
    }
  }

  /**
   * Append a faked WALEdit in order to get a long sequence number and log syncer will just ignore
   * the WALEdit append later.
   * @param wal
   * @param cells list of Cells inserted into memstore. Those Cells are passed in order to
   *        be updated with right mvcc values(their log sequence number)
   * @return Return the key used appending with no sync and no append.
   * @throws IOException
   */
  private HLogKey appendNoSyncNoAppend(final HLog wal, List<Cell> cells) throws IOException {
    HLogKey key = new HLogKey(getRegionInfo().getEncodedNameAsBytes(), getRegionInfo().getTable(),
      HLog.NO_SEQUENCE_ID, 0, null, HConstants.NO_NONCE, HConstants.NO_NONCE);
    // Call append but with an empty WALEdit.  The returned seqeunce id will not be associated
    // with any edit and we can be sure it went in after all outstanding appends.
    wal.appendNoSync(getTableDesc(), getRegionInfo(), key,
      WALEdit.EMPTY_WALEDIT, this.sequenceId, false, cells);
    return key;
  }

  /**
   * Explictly sync wal
   * @throws IOException
   */
  public void syncWal() throws IOException {
    if(this.log != null) {
      this.log.sync();
    }
  }
}<|MERGE_RESOLUTION|>--- conflicted
+++ resolved
@@ -3575,15 +3575,12 @@
 
   protected HStore instantiateHStore(final HColumnDescriptor family) throws IOException {
     if (MobUtils.isMobFamily(family)) {
-<<<<<<< HEAD
-=======
       if (HFile.getFormatVersion(this.conf) < HFile.MIN_FORMAT_VERSION_WITH_TAGS) {
         throw new IOException("A minimum HFile version of "
             + HFile.MIN_FORMAT_VERSION_WITH_TAGS
             + " is required for MOB feature. Consider setting " + HFile.FORMAT_VERSION_KEY
             + " accordingly.");
       }
->>>>>>> 6769ea9e
       return new HMobStore(this, family, this.conf);
     }
     return new HStore(this, family, this.conf);
