--- conflicted
+++ resolved
@@ -165,30 +165,23 @@
   /**
    * Evicts the cached file by the name.
    * @param fileName The name of a cached file.
-   * @throws IOException
-   */
-  public void evictFile(String fileName) throws IOException {
+   */
+  public void evictFile(String fileName) {
     if (isCacheEnabled) {
-      IdLock.Entry lockEntry = keyLock.getLockEntry(fileName.hashCode());
+      IdLock.Entry lockEntry = null;
       try {
-<<<<<<< HEAD
-        CachedMobFile deletedFile = map.remove(fileName);
-        if (deletedFile != null) {
-          try {
-            deletedFile.close();
-          } catch (IOException e) {
-            LOG.error(e.getMessage(), e);
-          }
-=======
         // obtains the lock to close the cached file.
         lockEntry = keyLock.getLockEntry(fileName.hashCode());
         CachedMobFile evictedFile = map.remove(fileName);
         if (evictedFile != null) {
           evictedFile.close();
->>>>>>> 43bc2033
-        }
+        }
+      } catch (IOException e) {
+        LOG.error("Fail to evict the file " + fileName, e);
       } finally {
-        keyLock.releaseLockEntry(lockEntry);
+        if (lockEntry != null) {
+          keyLock.releaseLockEntry(lockEntry);
+        }
       }
     }
   }
