--- conflicted
+++ resolved
@@ -235,7 +235,6 @@
     return store.getCoprocessorHost().preCompact(store, scanner, scanType, request);
   }
 
-  // TODO mob introduced the fd parameter; can we make this cleaner and easier to extend in future?
   /**
    * Used to prevent compaction name conflict when multiple compactions running parallel on the
    * same store.
@@ -254,18 +253,16 @@
     return store.getRegionInfo().getRegionNameAsString() + "#"
         + store.getFamily().getNameAsString() + "#" + counter;
   }
+
+  // TODO mob introduced the fd parameter; can we make this cleaner and easier to extend in future?
   /**
    * Performs the compaction.
    * @param fd FileDetails of cell sink writer
    * @param scanner Where to read from.
    * @param writer Where to write to.
    * @param smallestReadPoint Smallest read point.
-<<<<<<< HEAD
-   * @param cleanSeqId When true, remove seqId(used to be mvcc) value which is <= smallestReadPoint
+   * @param cleanSeqId When true, remove seqId(used to be mvcc) value which is &lt;= smallestReadPoint
    * @param major Is a major compaction.
-=======
-   * @param cleanSeqId When true, remove seqId(used to be mvcc) value which is &lt;= smallestReadPoint
->>>>>>> ff122f80
    * @return Whether compaction ended; false if it was interrupted for some reason.
    */
   protected boolean performCompaction(FileDetails fd, InternalScanner scanner, CellSink writer,
