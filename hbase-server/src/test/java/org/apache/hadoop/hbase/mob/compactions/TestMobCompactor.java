--- conflicted
+++ resolved
@@ -29,6 +29,7 @@
 import java.util.List;
 import java.util.Random;
 import java.util.concurrent.ExecutionException;
+import java.util.concurrent.ExecutorService;
 import java.util.concurrent.Future;
 import java.util.concurrent.RejectedExecutionException;
 import java.util.concurrent.RejectedExecutionHandler;
@@ -110,12 +111,14 @@
   private static int delCellNum = 6;
   private static int cellNumPerRow = 3;
   private static int rowNumPerFile = 2;
-  private static ThreadPoolExecutor pool;
+  private static ExecutorService pool;
 
   @BeforeClass
   public static void setUpBeforeClass() throws Exception {
     TEST_UTIL.getConfiguration().setInt("hbase.master.info.port", 0);
     TEST_UTIL.getConfiguration().setBoolean("hbase.regionserver.info.port.auto", true);
+    TEST_UTIL.getConfiguration()
+      .setLong(MobConstants.MOB_COMPACTION_MERGEABLE_THRESHOLD, 5000);
     TEST_UTIL.getConfiguration().set(HConstants.CRYPTO_KEYPROVIDER_CONF_KEY,
       KeyProviderForTesting.class.getName());
     TEST_UTIL.getConfiguration().set(HConstants.CRYPTO_MASTERKEY_NAME_CONF_KEY, "hbase");
@@ -155,8 +158,7 @@
     resetConf();
     int mergeSize = 5000;
     // change the mob compaction merge size
-    conf.setLong(MobConstants.MOB_COMPACTION_MERGEABLE_THRESHOLD, mergeSize);
-
+    setLongConf(MobConstants.MOB_COMPACTION_MERGEABLE_THRESHOLD, mergeSize);
     // create a table with namespace
     NamespaceDescriptor namespaceDescriptor = NamespaceDescriptor.create("ns").build();
     String tableNameAsString = "ns:testMinorCompaction";
@@ -174,16 +176,80 @@
     assertEquals("Before deleting: mob file count", regionNum * count,
       countFiles(tableName, true, family1));
 
-<<<<<<< HEAD
-    compact(tableName, hcd1);
-=======
     int largeFilesCount = countLargeFiles(mergeSize, tableName, family1);
     createDelFile(table, tableName, Bytes.toBytes(family1), Bytes.toBytes(qf1));
->>>>>>> a87d9560
 
     assertEquals("Before compaction: mob rows count", regionNum * (rowNumPerRegion - delRowNum),
       countMobRows(table));
-<<<<<<< HEAD
+    assertEquals("Before compaction: mob cells count", regionNum
+      * (cellNumPerRow * rowNumPerRegion - delCellNum), countMobCells(table));
+    assertEquals("Before compaction: family1 mob file count", regionNum * count,
+      countFiles(tableName, true, family1));
+    assertEquals("Before compaction: family2 mob file count", regionNum * count,
+      countFiles(tableName, true, family2));
+    assertEquals("Before compaction: family1 del file count", regionNum,
+      countFiles(tableName, false, family1));
+    assertEquals("Before compaction: family2 del file count", regionNum,
+      countFiles(tableName, false, family2));
+
+    // do the mob file compaction
+    compact(tableName, hcd1);
+
+    assertEquals("After compaction: mob rows count", regionNum * (rowNumPerRegion - delRowNum),
+      countMobRows(table));
+    assertEquals("After compaction: mob cells count", regionNum
+      * (cellNumPerRow * rowNumPerRegion - delCellNum), countMobCells(table));
+    // After the compaction, the files smaller than the mob compaction merge size
+    // is merge to one file
+    assertEquals("After compaction: family1 mob file count", largeFilesCount + regionNum,
+      countFiles(tableName, true, family1));
+    assertEquals("After compaction: family2 mob file count", regionNum * count,
+      countFiles(tableName, true, family2));
+    assertEquals("After compaction: family1 del file count", regionNum,
+      countFiles(tableName, false, family1));
+    assertEquals("After compaction: family2 del file count", regionNum,
+      countFiles(tableName, false, family2));
+  }
+
+  // TODO delete
+  @Test
+  public void testCompactionWithoutDelFilesWithNamespace() throws Exception {
+    resetConf();
+    // create a table with namespace
+    NamespaceDescriptor namespaceDescriptor = NamespaceDescriptor.create("ns").build();
+    String tableNameAsString = "ns:testCompactionWithoutDelFilesWithNamespace";
+    admin.createNamespace(namespaceDescriptor);
+    TableName tableName = TableName.valueOf(tableNameAsString);
+    HColumnDescriptor hcd1 = new HColumnDescriptor(family1);
+    hcd1.setMobEnabled(true);
+    hcd1.setMobThreshold(0);
+    hcd1.setMaxVersions(4);
+    HColumnDescriptor hcd2 = new HColumnDescriptor(family2);
+    hcd2.setMobEnabled(true);
+    hcd2.setMobThreshold(0);
+    hcd2.setMaxVersions(4);
+    HTableDescriptor desc = new HTableDescriptor(tableName);
+    desc.addFamily(hcd1);
+    desc.addFamily(hcd2);
+    admin.createTable(desc, getSplitKeys());
+    BufferedMutator bufMut= conn.getBufferedMutator(tableName);
+    Table table = conn.getTable(tableName);
+
+    int count = 4;
+    // generate mob files
+    loadData(admin, bufMut, tableName, count, rowNumPerFile);
+    int rowNumPerRegion = count * rowNumPerFile;
+
+    assertEquals("Before compaction: mob rows count", regionNum * rowNumPerRegion,
+      countMobRows(table));
+    assertEquals("Before compaction: mob file count", regionNum * count,
+      countFiles(tableName, true, family1));
+    assertEquals("Before compaction: del file count", 0, countFiles(tableName, false, family1));
+
+    compact(tableName, hcd1);
+
+    assertEquals("After compaction: mob rows count", regionNum * rowNumPerRegion,
+      countMobRows(table));
     assertEquals("After compaction: mob file count", regionNum,
       countFiles(tableName, true, family1));
     assertEquals("After compaction: del file count", 0, countFiles(tableName, false, family1));
@@ -194,16 +260,18 @@
     admin.deleteNamespace("ns");
   }
 
+  //TODO delete
   @Test
   public void testCompactionWithoutDelFiles() throws Exception {
     resetConf();
+    setUp("testCompactionWithoutDelFiles");
     int count = 4;
     // generate mob files
     loadData(admin, bufMut, tableName, count, rowNumPerFile);
     int rowNumPerRegion = count*rowNumPerFile;
 
     assertEquals("Before compaction: mob rows count", regionNum*rowNumPerRegion,
-        countMobRows(hTable));
+        countMobRows(table));
     assertEquals("Before compaction: mob file count", regionNum * count,
       countFiles(tableName, true, family1));
     assertEquals("Before compaction: del file count", 0, countFiles(tableName, false, family1));
@@ -211,12 +279,13 @@
     compact(tableName, hcd1);
 
     assertEquals("After compaction: mob rows count", regionNum*rowNumPerRegion,
-        countMobRows(hTable));
+        countMobRows(table));
     assertEquals("After compaction: mob file count", regionNum,
       countFiles(tableName, true, family1));
     assertEquals("After compaction: del file count", 0, countFiles(tableName, false, family1));
   }
 
+//TODO delete
   @Test
   public void testCompactionWithoutDelFilesAndWithEncryption() throws Exception {
     resetConf();
@@ -262,16 +331,41 @@
     assertEquals("After compaction: mob rows count", regionNum*rowNumPerRegion,
         countMobRows(hTable));
     assertEquals("After compaction: mob file count", regionNum,
-=======
-    assertEquals("Before compaction: mob cells count", regionNum
-      * (cellNumPerRow * rowNumPerRegion - delCellNum), countMobCells(table));
-    assertEquals("Before compaction: family1 mob file count", regionNum * count,
->>>>>>> a87d9560
-      countFiles(tableName, true, family1));
-    assertEquals("Before compaction: family2 mob file count", regionNum * count,
-      countFiles(tableName, true, family2));
+      countFiles(tableName, true, family1));
+    assertEquals("After compaction: del file count", 0, countFiles(tableName, false, family1));
+    Assert.assertTrue(verifyEncryption(tableName, family1));
+  }
+
+//TODO delete
+  @Test
+  public void testCompactionWithDelFiles() throws Exception {
+    resetConf();
+    setUp("testCompactionWithDelFiles");
+    int count = 4;
+    // generate mob files
+    loadData(admin, bufMut, tableName, count, rowNumPerFile);
+    int rowNumPerRegion = count*rowNumPerFile;
+
+    assertEquals("Before deleting: mob rows count", regionNum*rowNumPerRegion,
+        countMobRows(table));
+    assertEquals("Before deleting: mob cells count", regionNum*cellNumPerRow*rowNumPerRegion,
+        countMobCells(table));
+    assertEquals("Before deleting: family1 mob file count", regionNum*count,
+        countFiles(tableName, true, family1));
+    assertEquals("Before deleting: family2 mob file count", regionNum*count,
+        countFiles(tableName, true, family2));
+
+    createDelFile(table, tableName, Bytes.toBytes(family1), Bytes.toBytes(qf1));
+
+    assertEquals("Before compaction: mob rows count", regionNum*(rowNumPerRegion-delRowNum),
+        countMobRows(table));
+    assertEquals("Before compaction: mob cells count",
+        regionNum*(cellNumPerRow*rowNumPerRegion-delCellNum), countMobCells(table));
+    assertEquals("Before compaction: family1 mob file count", regionNum*count,
+        countFiles(tableName, true, family1));
+    assertEquals("Before compaction: family2 file count", regionNum*count,
+        countFiles(tableName, true, family2));
     assertEquals("Before compaction: family1 del file count", regionNum,
-<<<<<<< HEAD
         countFiles(tableName, false, family1));
     assertEquals("Before compaction: family2 del file count", regionNum,
         countFiles(tableName, false, family2));
@@ -280,9 +374,9 @@
     compact(tableName, hcd1);
 
     assertEquals("After compaction: mob rows count", regionNum*(rowNumPerRegion-delRowNum),
-        countMobRows(hTable));
+        countMobRows(table));
     assertEquals("After compaction: mob cells count",
-        regionNum*(cellNumPerRow*rowNumPerRegion-delCellNum), countMobCells(hTable));
+        regionNum*(cellNumPerRow*rowNumPerRegion-delCellNum), countMobCells(table));
     assertEquals("After compaction: family1 mob file count", regionNum,
         countFiles(tableName, true, family1));
     assertEquals("After compaction: family2 mob file count", regionNum*count,
@@ -294,87 +388,31 @@
     assertRefFileNameEqual(family1);
   }
 
-  @Test
-  public void testCompactionWithDelFilesAndNotMergeAllFiles() throws Exception {
-    resetConf();
-    int mergeSize = 5000;
-    // change the mob compaction merge size
-    setLongConf(MobConstants.MOB_COMPACTION_MERGEABLE_THRESHOLD, mergeSize);
-
-    int count = 4;
-    // generate mob files
-    loadData(admin, bufMut, tableName, count, rowNumPerFile);
-    int rowNumPerRegion = count*rowNumPerFile;
-
-    assertEquals("Before deleting: mob rows count", regionNum*rowNumPerRegion,
-        countMobRows(hTable));
-    assertEquals("Before deleting: mob cells count", regionNum*cellNumPerRow*rowNumPerRegion,
-        countMobCells(hTable));
-    assertEquals("Before deleting: mob file count", regionNum * count,
-      countFiles(tableName, true, family1));
-
-    int largeFilesCount = countLargeFiles(mergeSize, family1);
-    createDelFile();
-
-    assertEquals("Before compaction: mob rows count", regionNum*(rowNumPerRegion-delRowNum),
-        countMobRows(hTable));
-    assertEquals("Before compaction: mob cells count",
-        regionNum*(cellNumPerRow*rowNumPerRegion-delCellNum), countMobCells(hTable));
-    assertEquals("Before compaction: family1 mob file count", regionNum*count,
-        countFiles(tableName, true, family1));
-    assertEquals("Before compaction: family2 mob file count", regionNum*count,
-        countFiles(tableName, true, family2));
-    assertEquals("Before compaction: family1 del file count", regionNum,
-        countFiles(tableName, false, family1));
-=======
-      countFiles(tableName, false, family1));
->>>>>>> a87d9560
-    assertEquals("Before compaction: family2 del file count", regionNum,
-      countFiles(tableName, false, family2));
-
-    // do the mob file compaction
-    compact(tableName, hcd1);
-
-    assertEquals("After compaction: mob rows count", regionNum * (rowNumPerRegion - delRowNum),
-      countMobRows(table));
-    assertEquals("After compaction: mob cells count", regionNum
-      * (cellNumPerRow * rowNumPerRegion - delCellNum), countMobCells(table));
-    // After the compaction, the files smaller than the mob compaction merge size
-    // is merge to one file
-    assertEquals("After compaction: family1 mob file count", largeFilesCount + regionNum,
-      countFiles(tableName, true, family1));
-    assertEquals("After compaction: family2 mob file count", regionNum * count,
-      countFiles(tableName, true, family2));
-    assertEquals("After compaction: family1 del file count", regionNum,
-<<<<<<< HEAD
-        countFiles(tableName, false, family1));
-    assertEquals("After compaction: family2 del file count", regionNum,
-        countFiles(tableName, false, family2));
-  }
-
+//TODO delete
   @Test
   public void testCompactionWithDelFilesAndWithSmallCompactionBatchSize() throws Exception {
     resetConf();
     int batchSize = 2;
     setIntConf(MobConstants.MOB_COMPACTION_BATCH_SIZE, batchSize);
+    setUp("testCompactionWithDelFilesAndWithSmallCompactionBatchSize");
     int count = 4;
     // generate mob files
     loadData(admin, bufMut, tableName, count, rowNumPerFile);
     int rowNumPerRegion = count*rowNumPerFile;
 
     assertEquals("Before deleting: mob row count", regionNum*rowNumPerRegion,
-        countMobRows(hTable));
+        countMobRows(table));
     assertEquals("Before deleting: family1 mob file count", regionNum*count,
         countFiles(tableName, true, family1));
     assertEquals("Before deleting: family2 mob file count", regionNum*count,
         countFiles(tableName, true, family2));
 
-    createDelFile();
+    createDelFile(table, tableName, Bytes.toBytes(family1), Bytes.toBytes(qf1));
 
     assertEquals("Before compaction: mob rows count", regionNum*(rowNumPerRegion-delRowNum),
-        countMobRows(hTable));
+        countMobRows(table));
     assertEquals("Before compaction: mob cells count",
-        regionNum*(cellNumPerRow*rowNumPerRegion-delCellNum), countMobCells(hTable));
+        regionNum*(cellNumPerRow*rowNumPerRegion-delCellNum), countMobCells(table));
     assertEquals("Before compaction: family1 mob file count", regionNum*count,
         countFiles(tableName, true, family1));
     assertEquals("Before compaction: family2 mob file count", regionNum*count,
@@ -388,36 +426,83 @@
     compact(tableName, hcd1);
 
     assertEquals("After compaction: mob rows count", regionNum*(rowNumPerRegion-delRowNum),
-        countMobRows(hTable));
+        countMobRows(table));
     assertEquals("After compaction: mob cells count",
-        regionNum*(cellNumPerRow*rowNumPerRegion-delCellNum), countMobCells(hTable));
+        regionNum*(cellNumPerRow*rowNumPerRegion-delCellNum), countMobCells(table));
     assertEquals("After compaction: family1 mob file count", regionNum*(count/batchSize),
         countFiles(tableName, true, family1));
     assertEquals("After compaction: family2 mob file count", regionNum*count,
         countFiles(tableName, true, family2));
     assertEquals("After compaction: family1 del file count", 0,
-=======
->>>>>>> a87d9560
       countFiles(tableName, false, family1));
     assertEquals("After compaction: family2 del file count", regionNum,
-      countFiles(tableName, false, family2));
-  }
-
-<<<<<<< HEAD
+        countFiles(tableName, false, family2));
+  }
+
+//TODO delete
+  @Test
+  public void testCompactionWithDelFilesAndNotMergeAllFiles() throws Exception {
+    resetConf();
+    int mergeSize = 5000;
+    // change the mob compaction merge size
+    setLongConf(MobConstants.MOB_COMPACTION_MERGEABLE_THRESHOLD, mergeSize);
+    setUp("testCompactionWithDelFilesAndNotMergeAllFiles");
+    int count = 4;
+    // generate mob files
+    loadData(admin, bufMut, tableName, count, rowNumPerFile);
+    int rowNumPerRegion = count*rowNumPerFile;
+
+    assertEquals("Before deleting: mob rows count", regionNum*rowNumPerRegion,
+        countMobRows(table));
+    assertEquals("Before deleting: mob cells count", regionNum*cellNumPerRow*rowNumPerRegion,
+        countMobCells(table));
+    assertEquals("Before deleting: mob file count", regionNum * count,
+      countFiles(tableName, true, family1));
+
+    int largeFilesCount = countLargeFiles(mergeSize, tableName, family1);
+    createDelFile(table, tableName, Bytes.toBytes(family1), Bytes.toBytes(qf1));
+
+    assertEquals("Before compaction: mob rows count", regionNum*(rowNumPerRegion-delRowNum),
+        countMobRows(table));
+    assertEquals("Before compaction: mob cells count",
+        regionNum*(cellNumPerRow*rowNumPerRegion-delCellNum), countMobCells(table));
+    assertEquals("Before compaction: family1 mob file count", regionNum*count,
+        countFiles(tableName, true, family1));
+    assertEquals("Before compaction: family2 mob file count", regionNum*count,
+        countFiles(tableName, true, family2));
+    assertEquals("Before compaction: family1 del file count", regionNum,
+        countFiles(tableName, false, family1));
+    assertEquals("Before compaction: family2 del file count", regionNum,
+        countFiles(tableName, false, family2));
+
+    // do the mob file compaction
+    compact(tableName, hcd1);
+
+    assertEquals("After compaction: mob rows count", regionNum*(rowNumPerRegion-delRowNum),
+        countMobRows(table));
+    assertEquals("After compaction: mob cells count",
+        regionNum*(cellNumPerRow*rowNumPerRegion-delCellNum), countMobCells(table));
+    // After the compaction, the files smaller than the mob compaction merge size
+    // is merge to one file
+    assertEquals("After compaction: family1 mob file count", largeFilesCount + regionNum,
+        countFiles(tableName, true, family1));
+    assertEquals("After compaction: family2 mob file count", regionNum*count,
+        countFiles(tableName, true, family2));
+    assertEquals("After compaction: family1 del file count", regionNum,
+        countFiles(tableName, false, family1));
+    assertEquals("After compaction: family2 del file count", regionNum,
+        countFiles(tableName, false, family2));
+  }
+
   @Test
   public void testCompactionWithHFileLink() throws IOException, InterruptedException,
     ExecutionException {
-=======
-  @Test(timeout = 300000)
-  public void testCompactionWithHFileLink() throws IOException, InterruptedException {
->>>>>>> a87d9560
     resetConf();
-    String tableNameAsString = "testCompactionWithHFileLink";
-    setUp(tableNameAsString);
+    setUp("testCompactionWithHFileLink");
     int count = 4;
     // generate mob files
     loadData(admin, bufMut, tableName, count, rowNumPerFile);
-    int rowNumPerRegion = count * rowNumPerFile;
+    int rowNumPerRegion = count*rowNumPerFile;
 
     long tid = System.currentTimeMillis();
     byte[] snapshotName1 = Bytes.toBytes("snaptb-" + tid);
@@ -497,18 +582,67 @@
     assertRefFileNameEqual(family1);
   }
 
-<<<<<<< HEAD
+  //TODO delete
   @Test
   public void testCompactionFromAdmin() throws Exception {
     resetConf();
     setLongConf(MobConstants.MOB_COMPACTION_MERGEABLE_THRESHOLD, 5000);
-=======
+    setUp("testCompactionFromAdmin");
+    int count = 4;
+    // generate mob files
+    loadData(admin, bufMut, tableName, count, rowNumPerFile);
+    int rowNumPerRegion = count*rowNumPerFile;
+
+    assertEquals("Before deleting: mob rows count", regionNum*rowNumPerRegion,
+        countMobRows(table));
+    assertEquals("Before deleting: mob cells count", regionNum*cellNumPerRow*rowNumPerRegion,
+        countMobCells(table));
+    assertEquals("Before deleting: family1 mob file count", regionNum*count,
+        countFiles(tableName, true, family1));
+    assertEquals("Before deleting: family2 mob file count", regionNum*count,
+        countFiles(tableName, true, family2));
+
+    createDelFile(table, tableName, Bytes.toBytes(family1), Bytes.toBytes(qf1));
+
+    assertEquals("Before compaction: mob rows count", regionNum*(rowNumPerRegion-delRowNum),
+        countMobRows(table));
+    assertEquals("Before compaction: mob cells count",
+        regionNum*(cellNumPerRow*rowNumPerRegion-delCellNum), countMobCells(table));
+    assertEquals("Before compaction: family1 mob file count", regionNum*count,
+        countFiles(tableName, true, family1));
+    assertEquals("Before compaction: family2 file count", regionNum*count,
+        countFiles(tableName, true, family2));
+    assertEquals("Before compaction: family1 del file count", regionNum,
+        countFiles(tableName, false, family1));
+    assertEquals("Before compaction: family2 del file count", regionNum,
+        countFiles(tableName, false, family2));
+
+    int largeFilesCount = countLargeFiles(5000, tableName, family1);
+    // do the mob compaction
+    admin.compact(tableName, hcd1.getName(), Admin.CompactType.MOB);
+
+    waitUntilMobCompactionFinished(tableName);
+    assertEquals("After compaction: mob rows count", regionNum * (rowNumPerRegion - delRowNum),
+      countMobRows(table));
+    assertEquals("After compaction: mob cells count", regionNum
+      * (cellNumPerRow * rowNumPerRegion - delCellNum), countMobCells(table));
+    assertEquals("After compaction: family1 mob file count", regionNum + largeFilesCount,
+      countFiles(tableName, true, family1));
+    assertEquals("After compaction: family2 mob file count", regionNum * count,
+      countFiles(tableName, true, family2));
+    assertEquals("After compaction: family1 del file count", regionNum,
+      countFiles(tableName, false, family1));
+    assertEquals("After compaction: family2 del file count", regionNum,
+      countFiles(tableName, false, family2));
+    assertRefFileNameEqual(family1);
+  }
+
   @Test(timeout = 300000)
   public void testMajorCompactionFromAdmin() throws Exception {
     resetConf();
     int mergeSize = 5000;
     // change the mob compaction merge size
-    conf.setLong(MobConstants.MOB_COMPACTION_MERGEABLE_THRESHOLD, mergeSize);
+    setLongConf(MobConstants.MOB_COMPACTION_MERGEABLE_THRESHOLD, mergeSize);
     String tableNameAsString = "testMajorCompactionFromAdmin";
     SecureRandom rng = new SecureRandom();
     byte[] keyBytes = new byte[AES.KEY_LENGTH];
@@ -532,7 +666,6 @@
     admin.createTable(desc, getSplitKeys());
     Table table = conn.getTable(tableName);
     BufferedMutator bufMut = conn.getBufferedMutator(tableName);
->>>>>>> a87d9560
     int count = 4;
     // generate mob files
     loadData(admin, bufMut, tableName, count, rowNumPerFile);
@@ -576,70 +709,14 @@
       countFiles(tableName, false, family1));
     assertEquals("After compaction: family2 del file count", regionNum,
       countFiles(tableName, false, family2));
-<<<<<<< HEAD
-    assertRefFileNameEqual(family1);
-  }
-
-  @Test
-  public void testMajorCompactionFromAdmin() throws Exception {
-    resetConf();
-    setLongConf(MobConstants.MOB_COMPACTION_MERGEABLE_THRESHOLD, 5000);
-    int count = 4;
-    // generate mob files
-    loadData(admin, bufMut, tableName, count, rowNumPerFile);
-    int rowNumPerRegion = count*rowNumPerFile;
-
-    assertEquals("Before deleting: mob rows count", regionNum*rowNumPerRegion,
-        countMobRows(hTable));
-    assertEquals("Before deleting: mob cells count", regionNum*cellNumPerRow*rowNumPerRegion,
-        countMobCells(hTable));
-    assertEquals("Before deleting: mob file count", regionNum*count,
-        countFiles(tableName, true, family1));
-
-    createDelFile();
-
-    assertEquals("Before compaction: mob rows count", regionNum*(rowNumPerRegion-delRowNum),
-        countMobRows(hTable));
-    assertEquals("Before compaction: mob cells count",
-        regionNum*(cellNumPerRow*rowNumPerRegion-delCellNum), countMobCells(hTable));
-    assertEquals("Before compaction: family1 mob file count", regionNum*count,
-        countFiles(tableName, true, family1));
-    assertEquals("Before compaction: family2 mob file count", regionNum*count,
-        countFiles(tableName, true, family2));
-    assertEquals("Before compaction: family1 del file count", regionNum,
-        countFiles(tableName, false, family1));
-    assertEquals("Before compaction: family2 del file count", regionNum,
-        countFiles(tableName, false, family2));
-
-    // do the major mob compaction, it will force all files to compaction
-    admin.majorCompact(tableName, hcd1.getName(), Admin.CompactType.MOB);
-
-    waitUntilMobCompactionFinished(tableName);
-    assertEquals("After compaction: mob rows count", regionNum*(rowNumPerRegion-delRowNum),
-        countMobRows(hTable));
-    assertEquals("After compaction: mob cells count",
-        regionNum*(cellNumPerRow*rowNumPerRegion-delCellNum), countMobCells(hTable));
-    assertEquals("After compaction: family1 mob file count", regionNum,
-        countFiles(tableName, true, family1));
-    assertEquals("After compaction: family2 mob file count", regionNum*count,
-        countFiles(tableName, true, family2));
-    assertEquals("After compaction: family1 del file count", 0,
-        countFiles(tableName, false, family1));
-    assertEquals("After compaction: family2 del file count", regionNum,
-        countFiles(tableName, false, family2));
-=======
     Assert.assertTrue(verifyEncryption(tableName, family1));
     table.close();
->>>>>>> a87d9560
   }
 
   @Test(timeout = 300000)
   public void testScannerOnBulkLoadRefHFiles() throws Exception {
     resetConf();
-<<<<<<< HEAD
-=======
     setUp("testScannerOnBulkLoadRefHFiles");
->>>>>>> a87d9560
     long ts = EnvironmentEdgeManager.currentTime();
     byte[] key0 = Bytes.toBytes("k0");
     byte[] key1 = Bytes.toBytes("k1");
@@ -693,10 +770,7 @@
   @Test(timeout = 300000)
   public void testScannerAfterCompactions() throws Exception {
     resetConf();
-<<<<<<< HEAD
-=======
     setUp("testScannerAfterCompactions");
->>>>>>> a87d9560
     long ts = EnvironmentEdgeManager.currentTime();
     byte[] key0 = Bytes.toBytes("k0");
     byte[] key1 = Bytes.toBytes("k1");
@@ -933,6 +1007,7 @@
       region.compact(true);
     }
   }
+
   /**
    * Creates the dummy data with a specific size.
    * @param size the size of value
@@ -955,7 +1030,7 @@
     return splitKeys;
   }
 
-  private static ThreadPoolExecutor createThreadPool(Configuration conf) {
+  private static ExecutorService createThreadPool(Configuration conf) {
     int maxThreads = 10;
     long keepAliveTime = 60;
     final SynchronousQueue<Runnable> queue = new SynchronousQueue<Runnable>();
@@ -985,8 +1060,8 @@
     ResultScanner results = table.getScanner(scan);
     Path mobFamilyPath = MobUtils.getMobFamilyPath(TEST_UTIL.getConfiguration(),
         tableName, familyName);
-    List<Path> actualFilePaths = new ArrayList<>();
-    List<Path> expectFilePaths = new ArrayList<>();
+    List<Path> actualFilePaths = new ArrayList<Path>();
+    List<Path> expectFilePaths = new ArrayList<Path>();
     for (Result res : results) {
       for (Cell cell : res.listCells()) {
         byte[] referenceValue = CellUtil.cloneValue(cell);
@@ -1016,9 +1091,9 @@
    * Resets the configuration.
    */
   private void resetConf() {
-    setLongConf(MobConstants.MOB_COMPACTION_MERGEABLE_THRESHOLD,
+    conf.setLong(MobConstants.MOB_COMPACTION_MERGEABLE_THRESHOLD,
       MobConstants.DEFAULT_MOB_COMPACTION_MERGEABLE_THRESHOLD);
-    setLongConf(MobConstants.MOB_COMPACTION_BATCH_SIZE,
+    conf.setInt(MobConstants.MOB_COMPACTION_BATCH_SIZE,
       MobConstants.DEFAULT_MOB_COMPACTION_BATCH_SIZE);
   }
 
